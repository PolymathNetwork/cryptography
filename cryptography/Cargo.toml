[package]
name = "cryptography"
version = "0.1.0"
authors = [ "Jesse Lancaster <jesse@polymath.network>",
            "Parnian Alimi   <parnian@polymath.network>",
            "Arash Afshar    <arash@polymath.network>",
          ]
readme = "README.md"
repository = "https://github.com/PolymathNetwork/cryptography"
description = "The Repository for cryptographic libraries used in Polymesh"
edition = "2018"
exclude = [".gitignore"]

[dependencies]
sp-std = { git = "https://github.com/paritytech/substrate", default-features = false, rev = "a439a7aa5a9a3df2a42d9b25ea04288d3a0866e8" }

# Common
serde = { version = "1.0.105", features = ["derive"] }
serde_json = { version = "1.0", default-features = false, features = ["alloc"] }
serde_bytes = { version = "0.11", default-features = false, features = ["alloc"] }
bincode = { version = "1.2" }
zeroize = { version = "1.1", default-features = false }
criterion = { version = "0.3", optional = true }
lazy_static = "1.4.0"
failure = "0.1.7"

# Crypto
sha3 = { version = "0.8", default-features = false }
<<<<<<< HEAD
=======
rand = { version = "0.7.3", features = ["wasm-bindgen", "getrandom", "alloc"], default-features = false }
rand_core = { version = "0.5", default-features = false, features = ["alloc"] }
zeroize = { version = "1.1", default-features = false }
# Force the dependency graph to use an older version of clear_on_drop.
clear_on_drop = { version = "= 0.2.3", default-features = false }

# Use avx2_backend for avx2 optimizations.
curve25519-dalek = { version = "2.0.0", features = ["u64_backend", "alloc", "serde"], default-features = false }
schnorrkel = { version = "0.9.1", features = ["u64_backend", "wasm-bindgen"], default-features = false }
bulletproofs = { version = "2.0.0", features = ["std"], default-features = false }
merlin = { version = "2.0.0", default-features = false }
sp-application-crypto = { version = "2.0.0-alpha.8" }
sp-core = { version = "2.0.0-alpha.8" }
>>>>>>> 845c36c8

rand_core = { version = "0.5", default-features = false}
rand = { version = "0.7", default-features = false }
getrandom = { version = "0.1.14", default-features = false} 
chrono = { version = "0.4",  default-features = false}

curve25519-dalek = { version = "2", default-features = false }
schnorrkel = { version = "0.9.1", default-features = false }
merlin = { version = "2.0.0", default-features = false }
bulletproofs = { git = "https://github.com/fmiguelgarcia/bulletproofs.git", branch = "CRYP-92/integration_test", default-features = false }

[dev-dependencies]
wasm-bindgen-test = "0.3.10"

[features]
default = ["std"] 

# Backends
u64_backend = [ "curve25519-dalek/u64_backend", "schnorrkel/u64_backend" ]
avx2_backend = [ "curve25519-dalek/avx2_backend", "schnorrkel/avx2_backend" ]
u32_backend = [ "curve25519-dalek/u32_backend", "schnorrkel/u32_backend" ]

serde_all = [
	"chrono/serde", 
	"curve25519-dalek/serde", 
	"schnorrkel/serde",
]

alloc = [
	"rand_core/alloc", 
	"rand/alloc",
	"chrono/alloc",
	"curve25519-dalek/alloc", 
]

no_std = [
	# General
	"u32_backend",
	"serde_all",
	"alloc",
	# Other
	"rand_core/getrandom",
	"rand/wasm-bindgen",
	"chrono/clock", 
	"chrono/wasmbind", 
	"getrandom/wasm-bindgen",
	"curve25519-dalek/nightly",
	"schnorrkel/wasm-bindgen",
	"bulletproofs/no_std"
]

std = [ 
	# General and optional
	"u64_backend",
	"serde_all",
	"criterion",
	# Crypto 
	"curve25519-dalek/nightly", 
	"schnorrkel/std",
	"rand_core/std",
	"rand/std",
	"bulletproofs/std",
	# Other
	"chrono/clock",
	"chrono/std",
	"sp-std/std"
]

[[bench]]
name = "elgamal_decryption"
harness = false<|MERGE_RESOLUTION|>--- conflicted
+++ resolved
@@ -26,22 +26,9 @@
 
 # Crypto
 sha3 = { version = "0.8", default-features = false }
-<<<<<<< HEAD
-=======
-rand = { version = "0.7.3", features = ["wasm-bindgen", "getrandom", "alloc"], default-features = false }
-rand_core = { version = "0.5", default-features = false, features = ["alloc"] }
-zeroize = { version = "1.1", default-features = false }
 # Force the dependency graph to use an older version of clear_on_drop.
 clear_on_drop = { version = "= 0.2.3", default-features = false }
 
-# Use avx2_backend for avx2 optimizations.
-curve25519-dalek = { version = "2.0.0", features = ["u64_backend", "alloc", "serde"], default-features = false }
-schnorrkel = { version = "0.9.1", features = ["u64_backend", "wasm-bindgen"], default-features = false }
-bulletproofs = { version = "2.0.0", features = ["std"], default-features = false }
-merlin = { version = "2.0.0", default-features = false }
-sp-application-crypto = { version = "2.0.0-alpha.8" }
-sp-core = { version = "2.0.0-alpha.8" }
->>>>>>> 845c36c8
 
 rand_core = { version = "0.5", default-features = false}
 rand = { version = "0.7", default-features = false }
