--- conflicted
+++ resolved
@@ -3,20 +3,13 @@
 //! plain text. For example proving that the value that was encrypted
 //! is within a range.
 
-<<<<<<< HEAD
-use crate::asset_proofs::errors::{AssetProofError, Result};
+use crate::errors::{ErrorKind, Fallible};
 
 use bulletproofs::{BulletproofGens, PedersenGens, RangeProof};
 use curve25519_dalek::{ristretto::CompressedRistretto, scalar::Scalar};
 use merlin::Transcript;
 use rand_core::OsRng;
-=======
-use crate::errors::{ErrorKind, Fallible};
-use bulletproofs::{BulletproofGens, PedersenGens, RangeProof};
-use curve25519_dalek::{ristretto::CompressedRistretto, scalar::Scalar};
-use merlin::Transcript;
 use serde::{Deserialize, Serialize};
->>>>>>> c95b7be0
 
 const RANGE_PROOF_LABEL: &[u8] = b"PolymathRangeProof";
 
@@ -52,11 +45,7 @@
     let mut prover_transcript = Transcript::new(RANGE_PROOF_LABEL);
     let mut rng = OsRng::default();
 
-<<<<<<< HEAD
-    RangeProof::prove_single_with_rng(
-=======
-    let (proof, commitment) = RangeProof::prove_single(
->>>>>>> c95b7be0
+    let (proof, commitment) = RangeProof::prove_single_with_rng(
         &bp_gens,
         &pc_gens,
         &mut prover_transcript,
@@ -92,23 +81,17 @@
     let mut verifier_transcript = Transcript::new(RANGE_PROOF_LABEL);
     let mut rng = OsRng::default();
 
-<<<<<<< HEAD
-    proof
+    response
+        .0
         .verify_single_with_rng(
             &bp_gens,
             &pc_gens,
             &mut verifier_transcript,
-            &commitment,
+            &init.0,
             range,
             &mut rng,
         )
-        .is_ok()
-=======
-    response
-        .0
-        .verify_single(&bp_gens, &pc_gens, &mut verifier_transcript, &init.0, range)
         .map_err(|_| ErrorKind::VerificationError.into())
->>>>>>> c95b7be0
 }
 
 // ------------------------------------------------------------------------
@@ -122,6 +105,7 @@
     use crate::asset_proofs::*;
     use bincode::{deserialize, serialize};
     use rand::{rngs::StdRng, SeedableRng};
+    use sp_std::prelude::*;
     use wasm_bindgen_test::*;
 
     const SEED_1: [u8; 32] = [42u8; 32];
