//! The proof that 2 cipher texts encrypt the same value
//! under the same public key.
//! This proof is useful to prove the correctness of a
//! ciphertext refreshment method.
//! For more details see sections 3.6 and 5.3 of the
//! whitepaper.

use crate::{
    asset_proofs::{
        encryption_proofs::{
            AssetProofProver, AssetProofProverAwaitingChallenge, AssetProofVerifier, ZKPChallenge,
        },
        transcript::{TranscriptProtocol, UpdateTranscript},
        CipherText, ElgamalPublicKey, ElgamalSecretKey,
    },
    errors::{ErrorKind, Fallible},
};
use bulletproofs::PedersenGens;
use curve25519_dalek::{
    constants::RISTRETTO_BASEPOINT_POINT, ristretto::RistrettoPoint, scalar::Scalar,
};
use merlin::{Transcript, TranscriptRng};
use rand_core::{CryptoRng, RngCore};
use serde::{Deserialize, Serialize};
use zeroize::Zeroize;

/// The domain label for the ciphertext refreshment proof.
pub const CIPHERTEXT_REFRESHMENT_FINAL_RESPONSE_LABEL: &[u8] =
    b"PolymathCipherTextRefreshmentFinalResponse";
/// The domain label for the challenge.
pub const CIPHERTEXT_REFRESHMENT_PROOF_CHALLENGE_LABEL: &[u8] =
    b"PolymathCipherTextRefreshmentChallenge";

// ------------------------------------------------------------------------
// Proof of two ciphertext encrypting the same value under the same
// public key
// ------------------------------------------------------------------------

#[derive(Serialize, Deserialize, PartialEq, Copy, Clone, Debug)]
pub struct CipherTextRefreshmentFinalResponse(Scalar);

#[derive(Serialize, Deserialize, PartialEq, Copy, Clone, Debug)]
pub struct CipherTextRefreshmentInitialMessage {
    a: RistrettoPoint,
    b: RistrettoPoint,
}

/// A default implementation used for testing.
impl Default for CipherTextRefreshmentInitialMessage {
    fn default() -> Self {
        CipherTextRefreshmentInitialMessage {
            a: RISTRETTO_BASEPOINT_POINT,
            b: RISTRETTO_BASEPOINT_POINT,
        }
    }
}

impl UpdateTranscript for CipherTextRefreshmentInitialMessage {
    fn update_transcript(&self, transcript: &mut Transcript) -> Fallible<()> {
        transcript.append_domain_separator(CIPHERTEXT_REFRESHMENT_PROOF_CHALLENGE_LABEL);
        transcript.append_validated_point(b"A", &self.a.compress())?;
        transcript.append_validated_point(b"B", &self.b.compress())?;
        Ok(())
    }
}

pub struct CipherTextRefreshmentProverAwaitingChallenge {
    /// The public key used for the elgamal encryption.
    secret_key: ElgamalSecretKey,

    /// The difference between the Y part of the two ciphertexts:
    /// Y = ciphertext1.y - ciphertext2.y
    y: RistrettoPoint,
}

impl CipherTextRefreshmentProverAwaitingChallenge {
    pub fn new(
        secret_key: ElgamalSecretKey,
        ciphertext1: CipherText,
        ciphertext2: CipherText,
    ) -> Self {
        CipherTextRefreshmentProverAwaitingChallenge {
            secret_key: secret_key,
            y: ciphertext1.y - ciphertext2.y,
        }
    }
}

#[derive(Zeroize)]
#[zeroize(drop)]
pub struct CipherTextRefreshmentProver {
    /// The secret key.
    secret_key: ElgamalSecretKey,

    /// The randomness generated in the first round.
    u: Scalar,
}

impl AssetProofProverAwaitingChallenge for CipherTextRefreshmentProverAwaitingChallenge {
    type ZKInitialMessage = CipherTextRefreshmentInitialMessage;
    type ZKFinalResponse = CipherTextRefreshmentFinalResponse;
    type ZKProver = CipherTextRefreshmentProver;

    fn create_transcript_rng<T: RngCore + CryptoRng>(
        &self,
        rng: &mut T,
        transcript: &Transcript,
    ) -> TranscriptRng {
        transcript
            .build_rng()
            .rekey_with_witness_bytes(b"y", self.y.compress().as_bytes())
            .finalize(rng)
    }

    fn generate_initial_message(
        &self,
        pc_gens: &PedersenGens,
        rng: &mut TranscriptRng,
    ) -> (Self::ZKProver, Self::ZKInitialMessage) {
        let rand_commitment = Scalar::random(rng);

        let initial_message = CipherTextRefreshmentInitialMessage {
            a: rand_commitment * self.y,
            b: rand_commitment * pc_gens.B_blinding,
        };

        let prover = CipherTextRefreshmentProver {
            secret_key: self.secret_key.clone(),
            u: rand_commitment,
        };
        (prover, initial_message)
    }
}

impl AssetProofProver<CipherTextRefreshmentFinalResponse> for CipherTextRefreshmentProver {
    fn apply_challenge(&self, c: &ZKPChallenge) -> CipherTextRefreshmentFinalResponse {
        CipherTextRefreshmentFinalResponse(self.u + c.x() * self.secret_key.secret)
    }
}

pub struct CipherTextRefreshmentVerifier {
    /// The public key to which the `value` is encrypted.
    pub pub_key: ElgamalPublicKey,

    /// The difference between the X part of the two ciphertexts:
    /// X = ciphertext1.x - ciphertext2.x
    pub x: RistrettoPoint,

    /// The difference between the Y part of the two ciphertexts:
    /// Y = ciphertext1.y - ciphertext2.y
    pub y: RistrettoPoint,
}

impl CipherTextRefreshmentVerifier {
    pub fn new(
        pub_key: ElgamalPublicKey,
        ciphertext1: CipherText,
        ciphertext2: CipherText,
    ) -> Self {
        CipherTextRefreshmentVerifier {
            pub_key: pub_key,
            x: ciphertext1.x - ciphertext2.x,
            y: ciphertext1.y - ciphertext2.y,
        }
    }
}

impl AssetProofVerifier for CipherTextRefreshmentVerifier {
    type ZKInitialMessage = CipherTextRefreshmentInitialMessage;
    type ZKFinalResponse = CipherTextRefreshmentFinalResponse;

    fn verify(
        &self,
        pc_gens: &PedersenGens,
        challenge: &ZKPChallenge,
        initial_message: &Self::ZKInitialMessage,
        z: &Self::ZKFinalResponse,
    ) -> Fallible<()> {
        ensure!(
<<<<<<< HEAD
            z * self.y == initial_message.a + challenge.x() * self.x,
            ErrorKind::CiphertextRefreshmentFinalResponseVerificationError { check: 1 }
        );
        ensure!(
            z * pc_gens.B_blinding == initial_message.b + challenge.x() * self.pub_key.pub_key,
            ErrorKind::CiphertextRefreshmentFinalResponseVerificationError { check: 2 }
=======
            z.0 * self.y == initial_message.a + challenge.x() * self.x,
            AssetProofError::CiphertextRefreshmentFinalResponseVerificationError { check: 1 }
        );
        ensure!(
            z.0 * pc_gens.B_blinding == initial_message.b + challenge.x() * self.pub_key.pub_key,
            AssetProofError::CiphertextRefreshmentFinalResponseVerificationError { check: 2 }
>>>>>>> d322592e
        );
        Ok(())
    }
}

// ------------------------------------------------------------------------
// Tests
// ------------------------------------------------------------------------

#[cfg(test)]
mod tests {
    extern crate wasm_bindgen_test;
    use super::*;
    use crate::asset_proofs::*;
    use bincode::{deserialize, serialize};
    use rand::{rngs::StdRng, SeedableRng};
    use std::convert::TryFrom;
    use wasm_bindgen_test::*;

    const SEED_1: [u8; 32] = [17u8; 32];
    const SEED_2: [u8; 32] = [19u8; 32];

    #[test]
    #[wasm_bindgen_test]
    fn test_ciphertext_refreshment_proof() {
        let gens = PedersenGens::default();
        let mut rng = StdRng::from_seed(SEED_1);
        let secret_value = 13u32;

        let elg_secret = ElgamalSecretKey::new(Scalar::random(&mut rng));
        let elg_pub = elg_secret.get_public_key();
        let ciphertext1 = elg_pub.encrypt_value(secret_value.clone()).unwrap();
        let ciphertext2 = elg_pub.encrypt_value(secret_value.clone()).unwrap();

        let prover =
            CipherTextRefreshmentProverAwaitingChallenge::new(elg_secret, ciphertext1, ciphertext2);
        let verifier = CipherTextRefreshmentVerifier::new(elg_pub, ciphertext1, ciphertext2);
        let mut transcript = Transcript::new(CIPHERTEXT_REFRESHMENT_FINAL_RESPONSE_LABEL);

        // Positive tests
        let mut transcript_rng = prover.create_transcript_rng(&mut rng, &transcript);
        let (prover, initial_message) = prover.generate_initial_message(&gens, &mut transcript_rng);
        initial_message.update_transcript(&mut transcript).unwrap();
        let challenge = transcript
            .scalar_challenge(CIPHERTEXT_REFRESHMENT_PROOF_CHALLENGE_LABEL)
            .unwrap();
        let final_response = prover.apply_challenge(&challenge);

        let result = verifier.verify(&gens, &challenge, &initial_message, &final_response);
        assert!(result.is_ok());

        // Negative tests
        let bad_initial_message = CipherTextRefreshmentInitialMessage::default();
        let result = verifier.verify(&gens, &challenge, &bad_initial_message, &final_response);
        assert_err!(
            result,
            ErrorKind::CiphertextRefreshmentFinalResponseVerificationError { check: 1 }
        );

        let bad_final_response = CipherTextRefreshmentFinalResponse(Scalar::default());
        assert_err!(
            verifier.verify(&gens, &challenge, &initial_message, &bad_final_response),
            ErrorKind::CiphertextRefreshmentFinalResponseVerificationError { check: 1 }
        );
    }

    #[test]
    #[wasm_bindgen_test]
    fn verify_ciphertext_refreshment_method() {
        let mut rng = StdRng::from_seed(SEED_2);
        let rand_blind = Scalar::random(&mut rng);
        let w = CommitmentWitness::try_from((3u32, rand_blind)).unwrap();

        let elg_secret = ElgamalSecretKey::new(Scalar::random(&mut rng));
        let elg_pub = elg_secret.get_public_key();
        let cipher = elg_pub.encrypt(&w);

        let new_rand_blind = Scalar::random(&mut rng);
        let new_cipher = cipher.refresh(&elg_secret, new_rand_blind).unwrap();

        let prover =
            CipherTextRefreshmentProverAwaitingChallenge::new(elg_secret, cipher, new_cipher);
        let verifier = CipherTextRefreshmentVerifier::new(elg_pub, cipher, new_cipher);

        let (initial_message, final_response) =
            encryption_proofs::single_property_prover(prover, &mut rng).unwrap();

        assert!(encryption_proofs::single_property_verifier(
            &verifier,
            initial_message,
            final_response
        )
        .is_ok());
    }

    #[test]
    #[wasm_bindgen_test]
    fn serialize_deserialize_proof() {
        let mut rng = StdRng::from_seed(SEED_1);
        let secret_value = 13u32;

        let elg_secret = ElgamalSecretKey::new(Scalar::random(&mut rng));
        let elg_pub = elg_secret.get_public_key();
        let ciphertext1 = elg_pub.encrypt_value(secret_value.clone()).unwrap();
        let ciphertext2 = elg_pub.encrypt_value(secret_value.clone()).unwrap();

        let prover =
            CipherTextRefreshmentProverAwaitingChallenge::new(elg_secret, ciphertext1, ciphertext2);
        let (initial_message0, final_response0) = encryption_proofs::single_property_prover::<
            StdRng,
            CipherTextRefreshmentProverAwaitingChallenge,
        >(prover, &mut rng)
        .unwrap();

        let initial_message_bytes: Vec<u8> = serialize(&initial_message0).unwrap();
        let final_response_bytes: Vec<u8> = serialize(&final_response0).unwrap();
        let recovered_initial_message: CipherTextRefreshmentInitialMessage =
            deserialize(&initial_message_bytes).unwrap();
        let recovered_final_response: CipherTextRefreshmentFinalResponse =
            deserialize(&final_response_bytes).unwrap();
        assert_eq!(recovered_initial_message, initial_message0);
        assert_eq!(recovered_final_response, final_response0);
    }
}<|MERGE_RESOLUTION|>--- conflicted
+++ resolved
@@ -36,7 +36,7 @@
 // public key
 // ------------------------------------------------------------------------
 
-#[derive(Serialize, Deserialize, PartialEq, Copy, Clone, Debug)]
+#[derive(Serialize, Deserialize, PartialEq, Copy, Clone, Debug, Default)]
 pub struct CipherTextRefreshmentFinalResponse(Scalar);
 
 #[derive(Serialize, Deserialize, PartialEq, Copy, Clone, Debug)]
@@ -177,21 +177,12 @@
         z: &Self::ZKFinalResponse,
     ) -> Fallible<()> {
         ensure!(
-<<<<<<< HEAD
-            z * self.y == initial_message.a + challenge.x() * self.x,
+            z.0 * self.y == initial_message.a + challenge.x() * self.x,
             ErrorKind::CiphertextRefreshmentFinalResponseVerificationError { check: 1 }
         );
         ensure!(
-            z * pc_gens.B_blinding == initial_message.b + challenge.x() * self.pub_key.pub_key,
+            z.0 * pc_gens.B_blinding == initial_message.b + challenge.x() * self.pub_key.pub_key,
             ErrorKind::CiphertextRefreshmentFinalResponseVerificationError { check: 2 }
-=======
-            z.0 * self.y == initial_message.a + challenge.x() * self.x,
-            AssetProofError::CiphertextRefreshmentFinalResponseVerificationError { check: 1 }
-        );
-        ensure!(
-            z.0 * pc_gens.B_blinding == initial_message.b + challenge.x() * self.pub_key.pub_key,
-            AssetProofError::CiphertextRefreshmentFinalResponseVerificationError { check: 2 }
->>>>>>> d322592e
         );
         Ok(())
     }
