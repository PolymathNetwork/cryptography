//! Membership proofs are zero-knowledge proofs systems which enables to efficiently prove
//! that the committed secret belongs to the given set of public elements without
//! revealing any other information about the secret.
//! This implementation is based on one-out-of-many proof construction desribed in the following paper
//! <https://eprint.iacr.org/2015/643.pdf>

use crate::asset_proofs::{
    encryption_proofs::{
        AssetProofProver, AssetProofProverAwaitingChallenge, AssetProofVerifier, ZKPChallenge,
    },
    one_out_of_many_proof::{
        convert_to_base, convert_to_matrix_rep, Matrix, OOONProofFinalResponse,
        OOONProofInitialMessage, OOONProver, OooNProofGenerators, Polynomial, R1ProofVerifier,
        R1ProverAwaitingChallenge,
    },
    transcript::{TranscriptProtocol, UpdateTranscript},
};
use crate::errors::{ErrorKind, Fallible};
use curve25519_dalek::{
    ristretto::{CompressedRistretto, RistrettoPoint},
    scalar::Scalar,
};
use merlin::{Transcript, TranscriptRng};
use rand_core::{CryptoRng, RngCore};
use serde::{Deserialize, Serialize};
use zeroize::Zeroizing;

use codec::{Decode, Encode, Error as CodecError, Input, Output};
use sp_std::{cmp::min, convert::TryFrom, prelude::*};

pub const MEMBERSHIP_PROOF_LABEL: &[u8] = b"PolymathMembershipProofLabel";
const MEMBERSHIP_PROOF_CHALLENGE_LABEL: &[u8] = b"PolymathMembershipProofChallengeLabel";

#[derive(Clone, Debug, Serialize, Deserialize, PartialEq, Default)]
pub struct MembershipProofInitialMessage {
    ooon_proof_initial_message: OOONProofInitialMessage,
    secret_element_comm: RistrettoPoint,
}

impl Encode for MembershipProofInitialMessage {
    #[inline]
    fn size_hint(&self) -> usize {
        32usize + self.ooon_proof_initial_message.size_hint()
    }

    fn encode_to<W: Output>(&self, dest: &mut W) {
        let secret_element_comm = self.secret_element_comm.compress();

        self.ooon_proof_initial_message.encode_to(dest);
        secret_element_comm.as_bytes().encode_to(dest);
    }
}

impl Decode for MembershipProofInitialMessage {
    fn decode<I: Input>(input: &mut I) -> Result<Self, CodecError> {
        let (ooon_proof_initial_message, secret) =
            <(OOONProofInitialMessage, [u8; 32])>::decode(input)?;
        let secret_element_comm = CompressedRistretto(secret).decompress().ok_or_else(|| {
            CodecError::from("MembershipProofInitialMessage::secret_element_comm is invalid")
        })?;

        Ok(MembershipProofInitialMessage {
            ooon_proof_initial_message,
            secret_element_comm,
        })
    }
}

impl UpdateTranscript for MembershipProofInitialMessage {
    fn update_transcript(&self, transcript: &mut Transcript) -> Fallible<()> {
        transcript.append_domain_separator(MEMBERSHIP_PROOF_CHALLENGE_LABEL);
        self.ooon_proof_initial_message
            .update_transcript(transcript)?;

        transcript.append_validated_point(b"Comm", &self.secret_element_comm.compress())?;

        Ok(())
    }
}

#[derive(Clone, Debug, Serialize, Deserialize, PartialEq, Default, Encode, Decode)]
pub struct MembershipProofFinalResponse {
    ooon_proof_final_response: OOONProofFinalResponse,
}

#[derive(Clone, Debug)]
pub struct MembershipProver {
    ooon_prover: OOONProver,
}
/// The prover awaiting challenge will be initialized by the commitment witness data, which is the
/// committed secret and the blinding factor, and will keep a reference to the public set of elements,
/// to which the committed secret provably belongs to.
pub struct MembershipProverAwaitingChallenge<'a> {
    /// The committed secret element.
    pub secret_element: Zeroizing<Scalar>,
    /// The blinding factor used to commit to the secret_message.
    pub random: Zeroizing<Scalar>,
    /// Generator points used to construct one-out-of-many proofs.
    pub generators: &'a OooNProofGenerators,
    /// The set of elements which the committed secret element belongs to.
    pub elements_set: &'a [Scalar],
    /// Indicates the index of the secret eleent in the elements set.
    pub secret_position: u32,
    /// The element set size is represented as a power of the given base.
    pub base: u32,
    /// Used to specify the commitment list size for the underlying one-out-of-many proofs.
    pub exp: u32,
}

impl<'a> MembershipProverAwaitingChallenge<'a> {
    pub fn new(
        secret_element: Scalar,
        random: Scalar,
        generators: &'a OooNProofGenerators,
        elements_set: &'a [Scalar],
        base: u32,
        exp: u32,
    ) -> Fallible<Self> {
        let secret_position: u32 = elements_set
            .iter()
            .position(|&r| r == secret_element)
            .ok_or_else(|| ErrorKind::MembershipProofInvalidAssetError)?
            as u32;

        ensure!(elements_set.len() != 0, ErrorKind::EmptyElementsSet);

        Ok(MembershipProverAwaitingChallenge {
            secret_element: Zeroizing::new(secret_element),
            random: Zeroizing::new(random),
            generators,
            elements_set,
            secret_position,
            base,
            exp,
        })
    }
}

impl<'a> AssetProofProverAwaitingChallenge for MembershipProverAwaitingChallenge<'a> {
    type ZKInitialMessage = MembershipProofInitialMessage;
    type ZKFinalResponse = MembershipProofFinalResponse;
    type ZKProver = MembershipProver;

    fn create_transcript_rng<T: RngCore + CryptoRng>(
        &self,
        rng: &mut T,
        transcript: &Transcript,
    ) -> TranscriptRng {
        transcript
            .build_rng()
            .rekey_with_witness_bytes(b"secret_element", self.secret_element.as_bytes())
            .rekey_with_witness_bytes(b"random", self.random.as_bytes())
            .finalize(rng)
    }

    /// Given a commitment `C = m*B+r*B_blinding` to a secret element `m`, a membership proof proves that
    /// `m` belongs to the given public set of elements `m_1, m_2, ..., m_N`. Membership proof is comprised
    /// of an one-out-of-many proof generated with respect to an
    /// ad-hoc computed list of commitments. Each commmitment `C_i` in this list is computed by subtracting
    /// the corresponding public set element `m_i` from the user commitment C as follows: `C_i = C - m_i * B`.
    /// If `m` truly belongs to the given set `m_1, m_2, ..., m_N`, then obviously the list of committments
    /// `C_1, C_2, ... C_N` contains a commitment opening to 0.
    fn generate_initial_message(
        &self,
        rng: &mut TranscriptRng,
    ) -> (Self::ZKProver, Self::ZKInitialMessage) {
        let exp = self.exp;
        let size = self.base.pow(exp);
        let pc_gens = self.generators.com_gens;

        let secret_commitment = pc_gens.commit(*self.secret_element, *self.random);

        let initial_size = min(self.elements_set.len() as u32, size);

        let rho: Vec<Scalar> = (0..self.exp).map(|_| Scalar::random(rng)).collect();
        let l_bit_matrix =
            convert_to_matrix_rep(self.secret_position as usize, self.base as usize, exp);

        let b_matrix_rep = Matrix {
            rows: self.exp as usize,
            columns: self.base as usize,
            elements: l_bit_matrix.clone(),
        };

        let r1_prover = R1ProverAwaitingChallenge {
            b_matrix: Zeroizing::new(b_matrix_rep),
            r_b: Zeroizing::new(*self.random),
            generators: self.generators,
            m: self.exp,
            n: self.base,
        };

        let (r1_prover, r1_initial_message) = r1_prover.generate_initial_message(rng);

        let one = Polynomial::new(self.exp as usize);
        let mut polynomials: Vec<Polynomial> = Vec::with_capacity(size as usize);

        for i in 0..size as usize {
            polynomials.push(one.clone());
            let i_rep = convert_to_base(i, self.base as usize, exp);
            for k in 0..self.exp as usize {
                let t: usize = k * self.base as usize + i_rep[k];
                polynomials[i].add_factor(l_bit_matrix[t], r1_prover.a_values[t]);
            }
        }

        let mut g_values: Vec<RistrettoPoint> = Vec::with_capacity(self.exp as usize);
        for k in 0..self.exp as usize {
            g_values.push(rho[k] * pc_gens.B_blinding);
            let mut sum1 = Scalar::zero();
            let mut sum2 = Scalar::zero();
            for i in 0..initial_size as usize {
                sum1 += polynomials[i].coeffs[k];
                sum2 += polynomials[i].coeffs[k] * self.elements_set[i];
            }
            if size > initial_size {
                for i in (initial_size as usize)..size as usize {
                    sum1 += polynomials[i].coeffs[k];
                    sum2 +=
                        polynomials[i].coeffs[k] * self.elements_set[(initial_size - 1) as usize];
                }
            }
            g_values[k] += (sum1 * secret_commitment) - (sum2 * pc_gens.B);
        }

        let ooon_prover = OOONProver {
            rho_values: rho,
            r1_prover: Zeroizing::new(r1_prover),
            m: self.exp,
            n: self.base,
        };
        let ooon_proof_initial_message = OOONProofInitialMessage {
            r1_proof_initial_message: r1_initial_message,
            g_vec: g_values,
            m: self.exp,
            n: self.base,
        };

        (
            MembershipProver { ooon_prover },
            MembershipProofInitialMessage {
                ooon_proof_initial_message,
                secret_element_comm: secret_commitment,
            },
        )
    }
}

impl AssetProofProver<MembershipProofFinalResponse> for MembershipProver {
    fn apply_challenge(&self, c: &ZKPChallenge) -> MembershipProofFinalResponse {
        let ooon_proof_final_response = self.ooon_prover.apply_challenge(c);

        MembershipProofFinalResponse {
            ooon_proof_final_response,
        }
    }
}

pub struct MembershipProofVerifier<'a> {
    pub secret_element_com: RistrettoPoint,
    pub elements_set: &'a [Scalar],
    pub generators: &'a OooNProofGenerators,
}

impl<'a> AssetProofVerifier for MembershipProofVerifier<'a> {
    type ZKInitialMessage = MembershipProofInitialMessage;
    type ZKFinalResponse = MembershipProofFinalResponse;

    fn verify(
        &self,
        c: &ZKPChallenge,
        initial_message: &Self::ZKInitialMessage,
        final_response: &Self::ZKFinalResponse,
    ) -> Fallible<()> {
        let m = initial_message.ooon_proof_initial_message.m as usize;
        let n = initial_message.ooon_proof_initial_message.n as usize;
        let exp = u32::try_from(m).map_err(|_| ErrorKind::InvalidExponentParameter)?;
        let size = initial_message.ooon_proof_initial_message.n.pow(exp) as usize;

        let initial_size = min(self.elements_set.len(), size);
        ensure!(initial_size != 0, ErrorKind::EmptyElementsSet);
        let b_comm = initial_message
            .ooon_proof_initial_message
            .r1_proof_initial_message
            .b();
        let r1_verifier = R1ProofVerifier {
            b: b_comm,
            generators: self.generators,
        };

        r1_verifier
            .verify(
                c,
                &initial_message
                    .ooon_proof_initial_message
                    .r1_proof_initial_message,
                &final_response
                    .ooon_proof_final_response
                    .r1_proof_final_response(),
            )
            .map_err(|_| ErrorKind::MembershipProofVerificationError { check: 1 })?;

        let mut f_values = vec![*c.x(); m * n];
        let proof_f_elements = &final_response
            .ooon_proof_final_response
            .r1_proof_final_response()
            .f_elements();

        for i in 0..m {
            for j in 1..n {
                let proof_f_idx = i * (n - 1) + (j - 1);
                f_values[(i * n + j)] = proof_f_elements[proof_f_idx];
                f_values[(i * n)] -= proof_f_elements[proof_f_idx];
            }
        }

        let mut p_i: Scalar;
        let right =
            final_response.ooon_proof_final_response.z() * self.generators.com_gens.B_blinding;

        let mut sum1 = Scalar::zero();
        let mut sum2 = Scalar::zero();

        // For all given asset identifiers from the list of public asset ids
        // we compute the corresponding elements `p_i` and compute the aggregates
        // sum1` ands `sum2`.
        for i in 0..initial_size {
            p_i = Scalar::one();
            let i_rep = convert_to_base(i, n, m as u32);
            for j in 0..m as usize {
                p_i *= f_values[j * n as usize + i_rep[j]];
            }
            sum1 += p_i;
            sum2 += self.elements_set[i] * p_i;
        }
        // Membership proof require the list of asset ids to have a certain lenght `size`.
        // In case of the list actual size is smaller than the required size. we should pad the list
        // with the last element until the size of the resulted set will be equal to `size`.
        // This padding operation can be directly incorporated into the computation
        // of the aggregated value `sum2`.

        // The code snippet within the lines 316-321 duplicates the snippet from 299-304 and obviously we
        // could avoid of this by simply checking if `i > initial_size` during the `sum2` aggregation,
        // but that would require making the `if` checks for all `i in initial_size..size`
        // which would be more inefficient approach.

        if size > initial_size {
            let last = self.elements_set[initial_size - 1];
            for i in initial_size..size as usize {
                p_i = Scalar::one();
                let i_rep = convert_to_base(i, n, m as u32);
                for j in 0..m as usize {
                    p_i *= f_values[j * n + i_rep[j]];
                }
                sum1 += p_i;
                sum2 += last * p_i;
            }
        }

        let mut left = sum1 * self.secret_element_com - sum2 * self.generators.com_gens.B;
        let mut temp = Scalar::one();
        for k in 0..m {
            left -= temp * initial_message.ooon_proof_initial_message.g_vec[k];
            temp *= c.x();
        }

        ensure!(
            left == right,
            ErrorKind::MembershipProofVerificationError { check: 2 }
        );

        Ok(())
    }
}

#[cfg(test)]
mod tests {

    extern crate wasm_bindgen_test;
    use super::*;
    use rand::{rngs::StdRng, SeedableRng};
    use wasm_bindgen_test::*;

    use crate::asset_proofs::encryption_proofs::{
        single_property_prover, single_property_verifier,
    };

    const SEED_1: [u8; 32] = [42u8; 32];
    #[test]
    #[wasm_bindgen_test]
    /// Tests the whole workflow of membership proofs
    fn test_membership_proofs() {
        let mut rng = StdRng::from_seed(SEED_1);
        let mut transcript = Transcript::new(MEMBERSHIP_PROOF_LABEL);

        const BASE: u32 = 4;
        const EXPONENT: u32 = 3;

        let generators = OooNProofGenerators::new(EXPONENT, BASE);

        let even_elements: Vec<Scalar> = (0..64 as u32).map(|m| Scalar::from(2 * m)).collect();
        let odd_elements: Vec<Scalar> = (0..64 as u32).map(|m| Scalar::from(2 * m + 1)).collect();

        let blinding = Scalar::random(&mut rng);

        let even_member = generators.com_gens.commit(Scalar::from(8u32), blinding);
        let odd_member = generators.com_gens.commit(Scalar::from(7u32), blinding);

        let prover = MembershipProverAwaitingChallenge::new(
            Scalar::from(8u32),
            blinding.clone(),
            &generators,
            even_elements.as_slice(),
            BASE,
            EXPONENT,
        )
        .unwrap();

        let mut transcript_rng = prover.create_transcript_rng(&mut rng, &transcript);
        let (prover, initial_message) = prover.generate_initial_message(&mut transcript_rng);

        initial_message.update_transcript(&mut transcript).unwrap();
        let challenge = transcript
            .scalar_challenge(MEMBERSHIP_PROOF_CHALLENGE_LABEL)
            .unwrap();

        let final_response = prover.apply_challenge(&challenge);

        // Positive test
        let verifier = MembershipProofVerifier {
            secret_element_com: even_member,
            elements_set: even_elements.as_slice(),
            generators: &generators,
        };

        let result = verifier.verify(
            &challenge,
            &initial_message.clone(),
            &final_response.clone(),
        );
        assert!(result.is_ok());

        // Negative test
        let verifier = MembershipProofVerifier {
            secret_element_com: odd_member,
            elements_set: even_elements.as_slice(),
            generators: &generators,
        };
        let result = verifier.verify(&challenge, &initial_message, &final_response);
        assert_err!(
            result,
            ErrorKind::MembershipProofVerificationError { check: 2 }
        );

        // Testing the attempt of initializting the prover with an invalid asset or an asset list.
        let prover = MembershipProverAwaitingChallenge::new(
            Scalar::from(78953u32),
            blinding.clone(),
            &generators,
            even_elements.as_slice(),
            BASE,
            EXPONENT,
        );
        assert!(prover.is_err());

        // Testing the non-interactive API
        let prover = MembershipProverAwaitingChallenge::new(
            Scalar::from(7u32),
            blinding.clone(),
            &generators,
            odd_elements.as_slice(),
            BASE,
            EXPONENT,
        )
        .unwrap();

        let verifier = MembershipProofVerifier {
            secret_element_com: odd_member,
            elements_set: odd_elements.as_slice(),
            generators: &generators,
        };

        // 1st to 3rd rounds
        let (initial_message_1, final_response_1) =
            single_property_prover::<StdRng, MembershipProverAwaitingChallenge>(prover, &mut rng)
                .unwrap();

        // Positive test
        assert!(
            // 4th round
            single_property_verifier(
                &verifier,
                initial_message_1.clone(),
                final_response_1.clone()
            )
            .is_ok()
        );

        // Negative tests
        let bad_initial_message = initial_message;
        let bad_final_response = final_response;
        assert_err!(
            single_property_verifier(&verifier, bad_initial_message, final_response_1),
            ErrorKind::MembershipProofVerificationError { check: 1 }
        );

        assert_err!(
            single_property_verifier(&verifier, initial_message_1, bad_final_response),
            ErrorKind::MembershipProofVerificationError { check: 1 }
        );
    }

    #[test]
    #[wasm_bindgen_test]
    fn test_membership_proof_fast_proof_generation_verification() {
        let mut rng = StdRng::from_seed(SEED_1);
        let mut transcript = Transcript::new(MEMBERSHIP_PROOF_LABEL);

        const BASE: u32 = 4;
        const EXPONENT: u32 = 8;

        let generators = OooNProofGenerators::new(EXPONENT, BASE);

<<<<<<< HEAD
        let elements_set: Vec<Scalar> = (0..(20000) as u32).map(|m| Scalar::from(m)).collect();
=======
        let elements_set: Vec<Scalar> = (0..2000u32).map(|m| Scalar::from(m)).collect();
>>>>>>> e9f8b5b1

        let secret = Scalar::from(8760u32);
        let blinding = Scalar::random(&mut rng);

        let secret_commitment = generators.com_gens.commit(secret, blinding);

        let prover = MembershipProverAwaitingChallenge::new(
            secret,
            blinding.clone(),
            &generators,
            elements_set.as_slice(),
            BASE,
            EXPONENT,
        )
        .unwrap();

        let mut transcript_rng = prover.create_transcript_rng(&mut rng, &transcript);

        let (prover, initial_message) = prover.generate_initial_message(&mut transcript_rng);

        initial_message.update_transcript(&mut transcript).unwrap();
        let challenge = transcript
            .scalar_challenge(MEMBERSHIP_PROOF_CHALLENGE_LABEL)
            .unwrap();

        let final_response = prover.apply_challenge(&challenge);

        let verifier = MembershipProofVerifier {
            secret_element_com: secret_commitment,
            elements_set: elements_set.as_slice(),
            generators: &generators,
        };

        let result = verifier.verify(&challenge, &initial_message, &final_response);

        assert!(result.is_ok());
    }

    #[test]
    #[wasm_bindgen_test]
    fn serialize_deserialize_proof() {
        let mut rng = StdRng::from_seed(SEED_1);

        const BASE: u32 = 4;
        const EXPONENT: u32 = 3;

        let generators = OooNProofGenerators::new(EXPONENT, BASE);
        let even_elements: Vec<Scalar> = (0..64 as u32).map(|m| Scalar::from(2 * m)).collect();
        let blinding = Scalar::random(&mut rng);

        let prover = MembershipProverAwaitingChallenge::new(
            Scalar::from(8u32),
            blinding.clone(),
            &generators,
            even_elements.as_slice(),
            BASE,
            EXPONENT,
        )
        .unwrap();

        let (initial_message0, final_response0) =
            single_property_prover::<StdRng, MembershipProverAwaitingChallenge>(prover, &mut rng)
                .unwrap();

        let bytes = initial_message0.encode();
        let mut input = bytes.as_slice();
        let recovered_initial_message =
            <MembershipProofInitialMessage>::decode(&mut input).unwrap();
        assert_eq!(recovered_initial_message, initial_message0);

        let bytes = final_response0.encode();
        let mut input = bytes.as_slice();
        let recovered_final_response = <MembershipProofFinalResponse>::decode(&mut input).unwrap();
        assert_eq!(recovered_final_response, final_response0);
    }
}<|MERGE_RESOLUTION|>--- conflicted
+++ resolved
@@ -521,11 +521,7 @@
 
         let generators = OooNProofGenerators::new(EXPONENT, BASE);
 
-<<<<<<< HEAD
-        let elements_set: Vec<Scalar> = (0..(20000) as u32).map(|m| Scalar::from(m)).collect();
-=======
         let elements_set: Vec<Scalar> = (0..2000u32).map(|m| Scalar::from(m)).collect();
->>>>>>> e9f8b5b1
 
         let secret = Scalar::from(8760u32);
         let blinding = Scalar::random(&mut rng);
