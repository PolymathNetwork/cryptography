//! The proof of the wellformed encryption of the given value.
//! This proofs the knoweledge about the encrypted value.
//! For more details see section 5.1 of the whitepaper.

use crate::asset_proofs::{
    encryption_proofs::{
        AssetProofProver, AssetProofProverAwaitingChallenge, AssetProofVerifier, ZKPChallenge,
    },
    errors::{AssetProofError, Result},
    transcript::{TranscriptProtocol, UpdateTranscript},
    CipherText, CommitmentWitness, ElgamalPublicKey,
};
use bulletproofs::PedersenGens;
use curve25519_dalek::constants::RISTRETTO_BASEPOINT_POINT;
use curve25519_dalek::{ristretto::RistrettoPoint, scalar::Scalar};
use merlin::{Transcript, TranscriptRng};
use rand_core::{CryptoRng, RngCore};
use serde::{Deserialize, Serialize};
use zeroize::{Zeroize, Zeroizing};

/// The domain label for the wellformedness proof.
pub const WELLFORMEDNESS_PROOF_FINAL_RESPONSE_LABEL: &[u8] = b"PolymathWellformednessFinalResponse";
/// The domain label for the challenge.
pub const WELLFORMEDNESS_PROOF_CHALLENGE_LABEL: &[u8] = b"PolymathWellformednessProofChallenge";

#[derive(Serialize, Deserialize, PartialEq, Copy, Clone, Debug)]
pub struct WellformednessFinalResponse {
    z1: Scalar,
    z2: Scalar,
}

#[derive(Serialize, Deserialize, PartialEq, Copy, Clone, Debug)]
pub struct WellformednessInitialMessage {
    a: RistrettoPoint,
    b: RistrettoPoint,
}

/// A default implementation used for testing.
impl Default for WellformednessInitialMessage {
    fn default() -> Self {
        WellformednessInitialMessage {
            a: RISTRETTO_BASEPOINT_POINT,
            b: RISTRETTO_BASEPOINT_POINT,
        }
    }
}

impl UpdateTranscript for WellformednessInitialMessage {
    fn update_transcript(&self, transcript: &mut Transcript) -> Result<()> {
        transcript.append_domain_separator(WELLFORMEDNESS_PROOF_CHALLENGE_LABEL);
        transcript.append_validated_point(b"A", &self.a.compress())?;
        transcript.append_validated_point(b"B", &self.b.compress())?;
        Ok(())
    }
}

#[derive(Clone, Debug, Zeroize)]
#[zeroize(drop)]
pub struct WellformednessProver {
    /// The secret commitment witness.
    w: Zeroizing<CommitmentWitness>,
    /// The randomness generate in the first round.
    rand_a: Scalar,
    rand_b: Scalar,
}

#[derive(Clone)]
pub struct WellformednessProverAwaitingChallenge<'a> {
    /// The public key used for the elgamal encryption.
    pub pub_key: ElgamalPublicKey,
    /// The secret commitment witness.
    pub w: Zeroizing<CommitmentWitness>,
    pub pc_gens: &'a PedersenGens,
}

impl<'a> AssetProofProverAwaitingChallenge for WellformednessProverAwaitingChallenge<'a> {
    type ZKInitialMessage = WellformednessInitialMessage;
    type ZKFinalResponse = WellformednessFinalResponse;
    type ZKProver = WellformednessProver;

    fn create_transcript_rng<T: RngCore + CryptoRng>(
        &self,
        rng: &mut T,
        transcript: &Transcript,
    ) -> TranscriptRng {
        transcript.create_transcript_rng_from_witness(rng, &self.w)
    }

    fn generate_initial_message(
        &self,
        rng: &mut TranscriptRng,
    ) -> (Self::ZKProver, Self::ZKInitialMessage) {
        let rand_a = Scalar::random(rng);
        let rand_b = Scalar::random(rng);
        (
            WellformednessProver {
                w: self.w.clone(),
                rand_a,
                rand_b,
            },
            WellformednessInitialMessage {
                a: rand_a * self.pub_key.pub_key,
                b: rand_a * self.pc_gens.B_blinding + rand_b * self.pc_gens.B,
            },
        )
    }
}

impl AssetProofProver<WellformednessFinalResponse> for WellformednessProver {
    fn apply_challenge(&self, c: &ZKPChallenge) -> WellformednessFinalResponse {
        WellformednessFinalResponse {
            z1: self.rand_a + c.x() * self.w.blinding(),
            z2: self.rand_b + c.x() * Scalar::from(self.w.value()),
        }
    }
}

<<<<<<< HEAD
#[derive(Copy, Clone)]
pub struct WellformednessVerifier<'a> {
=======
#[derive(Clone, Debug)]
pub struct WellformednessVerifier {
>>>>>>> c22c89b1
    pub pub_key: ElgamalPublicKey,
    pub cipher: CipherText,
    pub pc_gens: &'a PedersenGens,
}

impl<'a> AssetProofVerifier for WellformednessVerifier<'a> {
    type ZKInitialMessage = WellformednessInitialMessage;
    type ZKFinalResponse = WellformednessFinalResponse;

    fn verify(
        &self,
        challenge: &ZKPChallenge,
        initial_message: &Self::ZKInitialMessage,
        response: &Self::ZKFinalResponse,
    ) -> Result<()> {
        ensure!(
            response.z1 * self.pub_key.pub_key == initial_message.a + challenge.x() * self.cipher.x,
            AssetProofError::WellformednessFinalResponseVerificationError { check: 1 }
        );
        ensure!(
            response.z1 * self.pc_gens.B_blinding + response.z2 * self.pc_gens.B
                == initial_message.b + challenge.x() * self.cipher.y,
            AssetProofError::WellformednessFinalResponseVerificationError { check: 2 }
        );
        Ok(())
    }
}

#[cfg(test)]
mod tests {
    extern crate wasm_bindgen_test;
    use super::*;
    use crate::asset_proofs::encryption_proofs::{
        single_property_prover, single_property_verifier,
    };
    use crate::asset_proofs::*;
    use bincode::{deserialize, serialize};
    use rand::{rngs::StdRng, SeedableRng};
    use std::convert::TryFrom;
    use wasm_bindgen_test::*;

    const SEED_1: [u8; 32] = [42u8; 32];

    #[test]
    #[wasm_bindgen_test]
    fn test_wellformedness_proof() {
        let gens = PedersenGens::default();
        let mut rng = StdRng::from_seed(SEED_1);
        let secret_value = 42u32;
        let rand_blind = Scalar::random(&mut rng);

        let w = CommitmentWitness::try_from((secret_value, rand_blind)).unwrap();
        let elg_secret = ElgamalSecretKey::new(Scalar::random(&mut rng));
        let pub_key = elg_secret.get_public_key();
        let cipher = pub_key.encrypt(&w);

        let prover = WellformednessProverAwaitingChallenge {
            pub_key,
            w: Zeroizing::new(w.clone()),
            pc_gens: &gens,
        };
        let verifier = WellformednessVerifier {
            pub_key,
            cipher,
            pc_gens: &gens,
        };
        let mut dealer_transcript = Transcript::new(WELLFORMEDNESS_PROOF_FINAL_RESPONSE_LABEL);

        // ------------------------------- Interactive case
        // Positive tests
        // 1st round
        let mut transcript_rng = prover.create_transcript_rng(&mut rng, &dealer_transcript);
        let (prover, initial_message) = prover.generate_initial_message(&mut transcript_rng);

        // 2nd round
        initial_message
            .update_transcript(&mut dealer_transcript)
            .unwrap();
        let challenge = dealer_transcript
            .scalar_challenge(WELLFORMEDNESS_PROOF_CHALLENGE_LABEL)
            .unwrap();

        // 3rd round
        let final_response = prover.apply_challenge(&challenge);

        // 4th round
        // in the interactive case, verifier is the dealer and therefore, the challenge is saved
        // on the verifier side and passed to this function.
        let result = verifier.verify(&challenge, &initial_message, &final_response);
        assert!(result.is_ok());

        // Negative tests
        let bad_initial_message = WellformednessInitialMessage::default();
        let result = verifier.verify(&challenge, &bad_initial_message, &final_response);
        assert_err!(
            result,
            AssetProofError::WellformednessFinalResponseVerificationError { check: 1 }
        );

        let bad_final_response = WellformednessFinalResponse {
            z1: Scalar::default(),
            z2: Scalar::default(),
        };
        let result = verifier.verify(&challenge, &initial_message, &bad_final_response);
        assert_err!(
            result,
            AssetProofError::WellformednessFinalResponseVerificationError { check: 1 }
        );

        // ------------------------------- Non-interactive case
        let prover = WellformednessProverAwaitingChallenge {
            pub_key,
            w: Zeroizing::new(w),
            pc_gens: &gens,
        };
        let verifier = WellformednessVerifier {
            pub_key,
            cipher,
            pc_gens: &gens,
        };

        // 1st to 3rd rounds
        let (initial_message, final_response) = single_property_prover::<
            StdRng,
            WellformednessProverAwaitingChallenge,
        >(prover, &mut rng)
        .unwrap();

        // Positive test
        assert!(
            // 4th round
            single_property_verifier(&verifier, initial_message, final_response.clone()).is_ok()
        );

        // Negative tests
        let bad_initial_message = WellformednessInitialMessage::default();
        assert_err!(
            // 4th round
            single_property_verifier(&verifier, bad_initial_message, final_response),
            AssetProofError::WellformednessFinalResponseVerificationError { check: 1 }
        );

        assert_err!(
            // 4th round
            single_property_verifier(&verifier, initial_message, bad_final_response),
            AssetProofError::WellformednessFinalResponseVerificationError { check: 1 }
        );
    }

    #[test]
    #[wasm_bindgen_test]
    fn serialize_deserialize_proof() {
        let mut rng = StdRng::from_seed(SEED_1);
        let secret_value = 42u32;
        let rand_blind = Scalar::random(&mut rng);

        let w = CommitmentWitness::try_from((secret_value, rand_blind)).unwrap();
        let elg_secret = ElgamalSecretKey::new(Scalar::random(&mut rng));
        let pub_key = elg_secret.get_public_key();

        let prover = WellformednessProverAwaitingChallenge {
            pub_key,
            w: Zeroizing::new(w.clone()),
        };
        let (initial_message, final_response) = encryption_proofs::single_property_prover::<
            StdRng,
            WellformednessProverAwaitingChallenge,
        >(prover, &mut rng)
        .unwrap();

        let initial_message_bytes: Vec<u8> = serialize(&initial_message).unwrap();
        let final_response_bytes: Vec<u8> = serialize(&final_response).unwrap();
        let recovered_initial_message: WellformednessInitialMessage =
            deserialize(&initial_message_bytes).unwrap();
        let recovered_final_response: WellformednessFinalResponse =
            deserialize(&final_response_bytes).unwrap();
        assert_eq!(recovered_initial_message, initial_message);
        assert_eq!(recovered_final_response, final_response);
    }
}<|MERGE_RESOLUTION|>--- conflicted
+++ resolved
@@ -115,13 +115,8 @@
     }
 }
 
-<<<<<<< HEAD
 #[derive(Copy, Clone)]
 pub struct WellformednessVerifier<'a> {
-=======
-#[derive(Clone, Debug)]
-pub struct WellformednessVerifier {
->>>>>>> c22c89b1
     pub pub_key: ElgamalPublicKey,
     pub cipher: CipherText,
     pub pc_gens: &'a PedersenGens,
