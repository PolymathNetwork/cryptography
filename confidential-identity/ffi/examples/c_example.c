--- conflicted
+++ resolved
@@ -2,11 +2,8 @@
 #include <stdint.h>
 #include <inttypes.h>
 #include <string.h>
-<<<<<<< HEAD
 #include "../confidential_identity.h"
-=======
 #include "confidential_identity.h"
->>>>>>> f4bb15cc
 
 int main(void) {
     uint8_t investor_did[32] = {0x49, 0x99, 0x52, 0x43, 0x74, 0x8c, 0x4a, 0xe7,
