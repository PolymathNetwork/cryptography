//! A simple commandline application to act as a MERCAT account.
//! Use `mercat_account --help` to see the usage.
//!

mod input;

<<<<<<< HEAD
use codec::Encode;
use cryptography::mercat::{asset::CtxIssuer, AccountMemo, AssetTransactionIssuer, SecAccount};
=======
use codec::{Decode, Encode};
use cryptography::{
    asset_id_from_ticker,
    asset_proofs::{CommitmentWitness, ElgamalSecretKey},
    mercat::{
        account::create_account, asset::CtxIssuer, conf_tx::CtxReceiver, conf_tx::CtxSender,
        Account, AccountMemo, AssetTransactionIssuer, ConfidentialTransactionSender,
        ConfidentialTxState, EncryptionKeys, PubAccount, PubInitConfidentialTxData, SecAccount,
        TxSubstate,
    },
};
use curve25519_dalek::scalar::Scalar;
>>>>>>> 67c6fb5a
use env_logger;
use input::{parse_input, CLI};
use log::info;
use mercat_common::{
<<<<<<< HEAD
    create_account::process_create_account, create_rng_from_seed, errors::Error, init_print_logger,
    load_object, remove_file, save_object, transaction_file, Instruction, OFF_CHAIN_DIR,
    ON_CHAIN_DIR, PUBLIC_ACCOUNT_FILE, SECRET_ACCOUNT_FILE,
};
use metrics::timing;
=======
    asset_transaction_file, confidential_transaction_file, construct_path, create_rng_from_seed,
    errors::Error, get_asset_ids, init_print_logger, load_object, remove_file, save_object,
    CTXInstruction, Instruction, OFF_CHAIN_DIR, ON_CHAIN_DIR, PUBLIC_ACCOUNT_FILE,
    SECRET_ACCOUNT_FILE, VALIDATED_PUBLIC_ACCOUNT_FILE,
};
use metrics::timing;
use rand::{CryptoRng, RngCore};
use schnorrkel::{ExpansionMode, MiniSecretKey};
>>>>>>> 67c6fb5a
use std::{path::PathBuf, time::Instant};

fn main() {
    env_logger::init();
    info!("Starting the program.");
    init_print_logger();

    let parse_arg_timer = Instant::now();
    let args = parse_input();
    timing!("account.argument_parse", parse_arg_timer, Instant::now());

    match args {
        CLI::Create(cfg) => {
            let db_dir = cfg.db_dir.ok_or(Error::EmptyDatabaseDir).unwrap();
            process_create_account(cfg.seed, db_dir, cfg.ticker, cfg.account_id, cfg.user).unwrap()
        }
        CLI::Cleanup { user, db_dir } => process_destroy_account(user, db_dir).unwrap(),
        CLI::CreateFrom { config: _ } => panic!("This should not happen!"),
        CLI::Issue(cfg) => process_issue_asset(cfg).unwrap(),
<<<<<<< HEAD
=======
        CLI::CreateTransaction(cfg) => process_create_tx(cfg).unwrap(),
        CLI::FinalizeTransaction(cfg) => process_finalize_tx(cfg).unwrap(),
>>>>>>> 67c6fb5a
    };
    info!("The program finished successfully.");
}

<<<<<<< HEAD
=======
fn process_create_account(cfg: input::CreateAccountInfo) -> Result<(), Error> {
    // Setup the rng.
    let mut rng = create_rng_from_seed(cfg.seed)?;

    // Create the account.
    let db_dir = cfg.db_dir.ok_or(Error::EmptyDatabaseDir)?;
    let secret_account = create_secret_account(&mut rng, cfg.ticker_id.clone())?;
    let valid_asset_ids = get_asset_ids(db_dir.clone())?;

    let create_account_timer = Instant::now();
    let account = create_account(secret_account, &valid_asset_ids, cfg.account_id, &mut rng)
        .map_err(|error| Error::LibraryError { error })?;

    timing!("account.call_library", create_account_timer, Instant::now());

    // Save the artifacts to file.
    let save_to_file_timer = Instant::now();
    save_object(
        db_dir.clone(),
        OFF_CHAIN_DIR,
        &cfg.user,
        SECRET_ACCOUNT_FILE,
        &account.scrt,
    )?;

    save_object(
        db_dir,
        ON_CHAIN_DIR,
        &cfg.user,
        PUBLIC_ACCOUNT_FILE,
        &account.pblc,
    )?;

    timing!("account.save_output", save_to_file_timer, Instant::now());

    Ok(())
}

>>>>>>> 67c6fb5a
fn process_destroy_account(user: String, db_dir: Option<PathBuf>) -> Result<(), Error> {
    let account_removal_timer = Instant::now();
    let db_dir = db_dir.ok_or(Error::EmptyDatabaseDir)?;

    remove_file(db_dir.clone(), OFF_CHAIN_DIR, &user, SECRET_ACCOUNT_FILE)?;
    remove_file(db_dir, ON_CHAIN_DIR, &user, PUBLIC_ACCOUNT_FILE)?;

    timing!(
        "account.remove_account",
        account_removal_timer,
        Instant::now()
    );
    Ok(())
}

<<<<<<< HEAD
fn process_issue_asset(cfg: input::IssueAssetInfo) -> Result<(), Error> {
    // Setup the rng.
    let mut rng = create_rng_from_seed(cfg.seed)?;

    // Load issuer's secret account and mediator's public credentials from file.
    let db_dir = cfg.db_dir.ok_or(Error::EmptyDatabaseDir)?;
    let load_from_file_timer = Instant::now();

    let issuer_account: SecAccount = load_object(
        db_dir.clone(),
        OFF_CHAIN_DIR,
        &cfg.issuer,
        SECRET_ACCOUNT_FILE,
    )?;

    let mediator_account: AccountMemo = load_object(
        db_dir.clone(),
        ON_CHAIN_DIR,
        &cfg.mediator,
        PUBLIC_ACCOUNT_FILE,
    )?;

    timing!("account.issue_asset", load_from_file_timer, Instant::now());

    // Initialize the asset issuance process.
    let issuance_init_timer = Instant::now();
    let issuer = CtxIssuer {};
    let (asset_tx, state) = issuer
        .initialize(
            cfg.account_id,
            &issuer_account,
            &mediator_account.owner_enc_pub_key,
            cfg.amount,
            &mut rng,
        )
        .map_err(|error| Error::LibraryError { error })?;

    timing!("account.issue_asset", issuance_init_timer, Instant::now());

    // Save the artifacts to file.
    let save_to_file_timer = Instant::now();
    let instruction = Instruction {
        state,
        data: asset_tx.encode().to_vec(),
=======
fn create_secret_account<R: RngCore + CryptoRng>(
    rng: &mut R,
    ticker_id: String,
) -> Result<SecAccount, Error> {
    let elg_secret = ElgamalSecretKey::new(Scalar::random(rng));
    let elg_pub = elg_secret.get_public_key();
    let enc_keys = EncryptionKeys {
        pblc: elg_pub.into(),
        scrt: elg_secret.into(),
>>>>>>> 67c6fb5a
    };

    save_object(
        db_dir,
        ON_CHAIN_DIR,
        &cfg.issuer,
        &transaction_file(cfg.tx_id, state),
        &instruction,
    )?;

    timing!("account.issue_asset", save_to_file_timer, Instant::now());

<<<<<<< HEAD
=======
    Ok(SecAccount {
        enc_keys,
        sign_keys,
        asset_id,
        asset_id_witness,
    })
}

fn process_issue_asset(cfg: input::IssueAssetInfo) -> Result<(), Error> {
    // Setup the rng.
    let mut rng = create_rng_from_seed(cfg.seed)?;

    // Load issuer's secret account and mediator's public credentials from file.
    let db_dir = cfg.db_dir.ok_or(Error::EmptyDatabaseDir)?;
    let load_from_file_timer = Instant::now();

    let issuer_account: SecAccount = load_object(
        db_dir.clone(),
        OFF_CHAIN_DIR,
        &cfg.issuer,
        SECRET_ACCOUNT_FILE,
    )?;

    let mediator_account: AccountMemo = load_object(
        db_dir.clone(),
        ON_CHAIN_DIR,
        &cfg.mediator,
        PUBLIC_ACCOUNT_FILE,
    )?;

    timing!(
        "account.issue_asset.load_from_file",
        load_from_file_timer,
        Instant::now()
    );

    // Initialize the asset issuance process.
    let issuance_init_timer = Instant::now();
    let issuer = CtxIssuer {};
    let (asset_tx, state) = issuer
        .initialize(
            cfg.account_id,
            &issuer_account,
            &mediator_account.owner_enc_pub_key,
            cfg.amount,
            &mut rng,
        )
        .map_err(|error| Error::LibraryError { error })?;

    timing!(
        "account.issue_asset.init",
        issuance_init_timer,
        Instant::now()
    );

    // Save the artifacts to file.
    let save_to_file_timer = Instant::now();
    let instruction = Instruction {
        state,
        data: asset_tx.encode().to_vec(),
    };

    save_object(
        db_dir,
        ON_CHAIN_DIR,
        &cfg.issuer,
        &asset_transaction_file(cfg.tx_id, state),
        &instruction,
    )?;

    timing!(
        "account.issue_asset.save_to_file",
        save_to_file_timer,
        Instant::now()
    );

    Ok(())
}

fn process_create_tx(cfg: input::CreateTransactionInfo) -> Result<(), Error> {
    // Setup the rng.
    let mut rng = create_rng_from_seed(cfg.seed)?;

    // Load sender's secret account and mediator's public credentials from file.
    let db_dir = cfg.db_dir.ok_or(Error::EmptyDatabaseDir)?;
    let load_from_file_timer = Instant::now();

    let sender_account = Account {
        scrt: load_object(
            db_dir.clone(),
            OFF_CHAIN_DIR,
            &cfg.sender,
            SECRET_ACCOUNT_FILE,
        )?,
        pblc: load_object(
            db_dir.clone(),
            ON_CHAIN_DIR,
            &cfg.sender,
            VALIDATED_PUBLIC_ACCOUNT_FILE,
        )?,
    };

    let receiver_account: PubAccount = load_object(
        db_dir.clone(),
        ON_CHAIN_DIR,
        &cfg.receiver,
        PUBLIC_ACCOUNT_FILE,
    )?;

    let mediator_account: AccountMemo = load_object(
        db_dir.clone(),
        ON_CHAIN_DIR,
        &cfg.mediator,
        PUBLIC_ACCOUNT_FILE,
    )?;

    timing!(
        "account.create_tx.load_from_file",
        load_from_file_timer,
        Instant::now()
    );

    // Initialize the transaction.
    let create_tx_timer = Instant::now();
    let sender = CtxSender {};
    let (asset_tx, state) = sender
        .create_transaction(
            &sender_account,
            &receiver_account,
            &mediator_account.owner_enc_pub_key,
            cfg.amount,
            &mut rng,
        )
        .map_err(|error| Error::LibraryError { error })?;
    timing!("account.create_tx.create", create_tx_timer, Instant::now());

    // Save the artifacts to file.
    let save_to_file_timer = Instant::now();
    let instruction = CTXInstruction {
        state,
        data: asset_tx.encode().to_vec(),
    };

    // TODO(CRYP-110)
    // We should name the transactions based on the ordering counters, or we may decide that
    // a global counter (tx_id) is enough and put all transactions inside a common folder.
    save_object(
        db_dir,
        ON_CHAIN_DIR,
        &cfg.sender,
        &confidential_transaction_file(cfg.tx_id, state),
        &instruction,
    )?;

    timing!(
        "account.create_tx.save_to_file",
        save_to_file_timer,
        Instant::now()
    );

    Ok(())
}

fn process_finalize_tx(cfg: input::FinalizeTransactionInfo) -> Result<(), Error> {
    // Setup the rng.
    let mut rng = create_rng_from_seed(cfg.clone().seed)?;

    // Load receiver's secret account and mediator's public credentials from file.
    let db_dir = cfg.clone().db_dir.ok_or(Error::EmptyDatabaseDir)?;
    let load_from_file_timer = Instant::now();

    let receiver_account = Account {
        scrt: load_object(
            db_dir.clone(),
            OFF_CHAIN_DIR,
            &cfg.receiver,
            SECRET_ACCOUNT_FILE,
        )?,
        pblc: load_object(
            db_dir.clone(),
            ON_CHAIN_DIR,
            &cfg.receiver,
            PUBLIC_ACCOUNT_FILE,
        )?,
    };

    let instruction: Instruction = load_object(
        db_dir.clone(),
        ON_CHAIN_DIR,
        &cfg.sender,
        &confidential_transaction_file(
            cfg.tx_id.clone(),
            ConfidentialTxState::Initialization(TxSubstate::Validated),
        ),
    )?;

    let tx = PubInitConfidentialTxData::decode(&mut &instruction.data[..]).map_err(|error| {
        Error::ObjectLoadError {
            error,
            path: construct_path(
                db_dir.clone(),
                ON_CHAIN_DIR,
                &cfg.sender.clone(),
                PUBLIC_ACCOUNT_FILE,
            ),
        }
    })?;

    timing!(
        "account.finalize_tx.load_from_file",
        load_from_file_timer,
        Instant::now()
    );

    // Finalize the transaction.
    let finalize_by_receiver_timer = Instant::now();
    let receiver = CtxReceiver {};
    let (asset_tx, state) = receiver
        .finalize_by_receiver(
            tx,
            receiver_account,
            ConfidentialTxState::Initialization(TxSubstate::Validated),
            cfg.amount,
            &mut rng,
        )
        .map_err(|error| Error::LibraryError { error })?;

    timing!(
        "account.finalize_tx.finalize_by_receiver",
        finalize_by_receiver_timer,
        Instant::now()
    );

    // Save the artifacts to file.
    let save_to_file_timer = Instant::now();
    let instruction = CTXInstruction {
        state,
        data: asset_tx.encode().to_vec(),
    };

    // TODO(CRYP-110)
    // We should name the transactions based on the ordering counters, or we may decide that
    // a global counter (tx_id) is enough and put all transactions inside a common folder.
    save_object(
        db_dir,
        ON_CHAIN_DIR,
        &cfg.sender,
        &confidential_transaction_file(cfg.tx_id, state),
        &instruction,
    )?;

    timing!(
        "account.finalize_tx.save_to_file",
        save_to_file_timer,
        Instant::now()
    );

>>>>>>> 67c6fb5a
    Ok(())
}<|MERGE_RESOLUTION|>--- conflicted
+++ resolved
@@ -4,43 +4,22 @@
 
 mod input;
 
-<<<<<<< HEAD
-use codec::Encode;
-use cryptography::mercat::{asset::CtxIssuer, AccountMemo, AssetTransactionIssuer, SecAccount};
-=======
 use codec::{Decode, Encode};
-use cryptography::{
-    asset_id_from_ticker,
-    asset_proofs::{CommitmentWitness, ElgamalSecretKey},
-    mercat::{
-        account::create_account, asset::CtxIssuer, conf_tx::CtxReceiver, conf_tx::CtxSender,
-        Account, AccountMemo, AssetTransactionIssuer, ConfidentialTransactionSender,
-        ConfidentialTxState, EncryptionKeys, PubAccount, PubInitConfidentialTxData, SecAccount,
-        TxSubstate,
-    },
+use cryptography::mercat::{
+    asset::CtxIssuer, conf_tx::CtxReceiver, conf_tx::CtxSender, Account, AccountMemo,
+    AssetTransactionIssuer, ConfidentialTransactionSender, ConfidentialTxState, PubAccount,
+    PubInitConfidentialTxData, SecAccount, TxSubstate,
 };
-use curve25519_dalek::scalar::Scalar;
->>>>>>> 67c6fb5a
 use env_logger;
 use input::{parse_input, CLI};
 use log::info;
 use mercat_common::{
-<<<<<<< HEAD
+    asset_transaction_file, confidential_transaction_file, construct_path,
     create_account::process_create_account, create_rng_from_seed, errors::Error, init_print_logger,
-    load_object, remove_file, save_object, transaction_file, Instruction, OFF_CHAIN_DIR,
-    ON_CHAIN_DIR, PUBLIC_ACCOUNT_FILE, SECRET_ACCOUNT_FILE,
+    load_object, remove_file, save_object, CTXInstruction, Instruction, OFF_CHAIN_DIR,
+    ON_CHAIN_DIR, PUBLIC_ACCOUNT_FILE, SECRET_ACCOUNT_FILE, VALIDATED_PUBLIC_ACCOUNT_FILE,
 };
 use metrics::timing;
-=======
-    asset_transaction_file, confidential_transaction_file, construct_path, create_rng_from_seed,
-    errors::Error, get_asset_ids, init_print_logger, load_object, remove_file, save_object,
-    CTXInstruction, Instruction, OFF_CHAIN_DIR, ON_CHAIN_DIR, PUBLIC_ACCOUNT_FILE,
-    SECRET_ACCOUNT_FILE, VALIDATED_PUBLIC_ACCOUNT_FILE,
-};
-use metrics::timing;
-use rand::{CryptoRng, RngCore};
-use schnorrkel::{ExpansionMode, MiniSecretKey};
->>>>>>> 67c6fb5a
 use std::{path::PathBuf, time::Instant};
 
 fn main() {
@@ -60,56 +39,12 @@
         CLI::Cleanup { user, db_dir } => process_destroy_account(user, db_dir).unwrap(),
         CLI::CreateFrom { config: _ } => panic!("This should not happen!"),
         CLI::Issue(cfg) => process_issue_asset(cfg).unwrap(),
-<<<<<<< HEAD
-=======
         CLI::CreateTransaction(cfg) => process_create_tx(cfg).unwrap(),
         CLI::FinalizeTransaction(cfg) => process_finalize_tx(cfg).unwrap(),
->>>>>>> 67c6fb5a
     };
     info!("The program finished successfully.");
 }
 
-<<<<<<< HEAD
-=======
-fn process_create_account(cfg: input::CreateAccountInfo) -> Result<(), Error> {
-    // Setup the rng.
-    let mut rng = create_rng_from_seed(cfg.seed)?;
-
-    // Create the account.
-    let db_dir = cfg.db_dir.ok_or(Error::EmptyDatabaseDir)?;
-    let secret_account = create_secret_account(&mut rng, cfg.ticker_id.clone())?;
-    let valid_asset_ids = get_asset_ids(db_dir.clone())?;
-
-    let create_account_timer = Instant::now();
-    let account = create_account(secret_account, &valid_asset_ids, cfg.account_id, &mut rng)
-        .map_err(|error| Error::LibraryError { error })?;
-
-    timing!("account.call_library", create_account_timer, Instant::now());
-
-    // Save the artifacts to file.
-    let save_to_file_timer = Instant::now();
-    save_object(
-        db_dir.clone(),
-        OFF_CHAIN_DIR,
-        &cfg.user,
-        SECRET_ACCOUNT_FILE,
-        &account.scrt,
-    )?;
-
-    save_object(
-        db_dir,
-        ON_CHAIN_DIR,
-        &cfg.user,
-        PUBLIC_ACCOUNT_FILE,
-        &account.pblc,
-    )?;
-
-    timing!("account.save_output", save_to_file_timer, Instant::now());
-
-    Ok(())
-}
-
->>>>>>> 67c6fb5a
 fn process_destroy_account(user: String, db_dir: Option<PathBuf>) -> Result<(), Error> {
     let account_removal_timer = Instant::now();
     let db_dir = db_dir.ok_or(Error::EmptyDatabaseDir)?;
@@ -123,84 +58,6 @@
         Instant::now()
     );
     Ok(())
-}
-
-<<<<<<< HEAD
-fn process_issue_asset(cfg: input::IssueAssetInfo) -> Result<(), Error> {
-    // Setup the rng.
-    let mut rng = create_rng_from_seed(cfg.seed)?;
-
-    // Load issuer's secret account and mediator's public credentials from file.
-    let db_dir = cfg.db_dir.ok_or(Error::EmptyDatabaseDir)?;
-    let load_from_file_timer = Instant::now();
-
-    let issuer_account: SecAccount = load_object(
-        db_dir.clone(),
-        OFF_CHAIN_DIR,
-        &cfg.issuer,
-        SECRET_ACCOUNT_FILE,
-    )?;
-
-    let mediator_account: AccountMemo = load_object(
-        db_dir.clone(),
-        ON_CHAIN_DIR,
-        &cfg.mediator,
-        PUBLIC_ACCOUNT_FILE,
-    )?;
-
-    timing!("account.issue_asset", load_from_file_timer, Instant::now());
-
-    // Initialize the asset issuance process.
-    let issuance_init_timer = Instant::now();
-    let issuer = CtxIssuer {};
-    let (asset_tx, state) = issuer
-        .initialize(
-            cfg.account_id,
-            &issuer_account,
-            &mediator_account.owner_enc_pub_key,
-            cfg.amount,
-            &mut rng,
-        )
-        .map_err(|error| Error::LibraryError { error })?;
-
-    timing!("account.issue_asset", issuance_init_timer, Instant::now());
-
-    // Save the artifacts to file.
-    let save_to_file_timer = Instant::now();
-    let instruction = Instruction {
-        state,
-        data: asset_tx.encode().to_vec(),
-=======
-fn create_secret_account<R: RngCore + CryptoRng>(
-    rng: &mut R,
-    ticker_id: String,
-) -> Result<SecAccount, Error> {
-    let elg_secret = ElgamalSecretKey::new(Scalar::random(rng));
-    let elg_pub = elg_secret.get_public_key();
-    let enc_keys = EncryptionKeys {
-        pblc: elg_pub.into(),
-        scrt: elg_secret.into(),
->>>>>>> 67c6fb5a
-    };
-
-    save_object(
-        db_dir,
-        ON_CHAIN_DIR,
-        &cfg.issuer,
-        &transaction_file(cfg.tx_id, state),
-        &instruction,
-    )?;
-
-    timing!("account.issue_asset", save_to_file_timer, Instant::now());
-
-<<<<<<< HEAD
-=======
-    Ok(SecAccount {
-        enc_keys,
-        sign_keys,
-        asset_id,
-        asset_id_witness,
-    })
 }
 
 fn process_issue_asset(cfg: input::IssueAssetInfo) -> Result<(), Error> {
@@ -452,6 +309,5 @@
         Instant::now()
     );
 
->>>>>>> 67c6fb5a
     Ok(())
 }