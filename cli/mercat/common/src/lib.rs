--- conflicted
+++ resolved
@@ -1,11 +1,8 @@
-<<<<<<< HEAD
+//! A common library for utility functions.
+
 pub mod chain_setup;
 pub mod create_account;
-=======
-//! A common library for utility functions.
-//!
-
->>>>>>> 213c3341
+
 pub mod errors;
 mod harness;
 
@@ -194,11 +191,6 @@
     Ok(valid_asset_ids.0)
 }
 
-<<<<<<< HEAD
-// temp, use the one from upstream
-#[inline]
-pub fn load_from_file<T: serde::de::DeserializeOwned>(
-=======
 /// Utility function to save an object that implements the Decode trait to file.
 #[inline]
 pub fn save_object<T: Encode>(
@@ -231,24 +223,12 @@
 /// Utility function to read an object that implements the Encode trait from file.
 #[inline]
 pub fn load_object<T: Decode>(
->>>>>>> 213c3341
     db_dir: PathBuf,
     on_off_chain: &str,
     user: &str,
     file_name: &str,
 ) -> Result<T, Error> {
     let file_path = construct_path(db_dir, on_off_chain, user, file_name);
-<<<<<<< HEAD
-    let file = File::open(file_path.clone()).map_err(|error| Error::FileReadError {
-        error,
-        path: file_path.clone(),
-    })?;
-    let data = BufReader::new(file);
-    serde_json::from_reader(data).map_err(|error| Error::ObjectDeserializationError {
-        error,
-        path: file_path.clone(),
-    })
-=======
 
     let data = std::fs::read(file_path.clone()).map_err(|error| Error::FileReadError {
         error,
@@ -271,5 +251,4 @@
         .map_err(|_| Error::SeedLengthError { length: seed.len() })?;
 
     Ok(StdRng::from_seed(seed))
->>>>>>> 213c3341
 }