--- conflicted
+++ resolved
@@ -157,19 +157,11 @@
 //! let pub_key = elg_secret.get_public_key();
 //! let cipher = pub_key.encrypt(&w);
 //!
-<<<<<<< HEAD
-//! let prover_0 = CorrectnessProverAwaitingChallenge::new(pub_key, w.clone(), &gens);
-//! let verifier_0 = CorrectnessVerifier::new(secret_value, pub_key, cipher, &gens);
-//!
-//! let prover_1 = WellformednessProverAwaitingChallenge { pub_key: pub_key, w: Zeroizing::new(w) , pc_gens :&gens};
-//! let verifier_1 = WellformednessVerifier { pub_key, cipher , pc_gens:&gens};
-=======
 //! let prover_0 = CorrectnessProverAwaitingChallenge{pub_key, w: w.clone(), pc_gens: &gens};
 //! let verifier_0 = CorrectnessVerifier{value: Scalar::from(secret_value), pub_key, cipher, pc_gens: &gens};
 //!
 //! let prover_1 = WellformednessProverAwaitingChallenge { pub_key: pub_key, w: Zeroizing::new(w) , pc_gens :&gens };
 //! let verifier_1 = WellformednessVerifier { pub_key, cipher , pc_gens:&gens };
->>>>>>> ccfc66b5
 //!
 //! let mut transcript_rng0 = prover_0.create_transcript_rng(&mut rng, &transcript);
 //! let mut transcript_rng1 =
@@ -177,19 +169,11 @@
 //!
 //! // Provers generate the initial messages
 //! let (prover_0, initial_message0) =
-<<<<<<< HEAD
-//!     prover_0.generate_initial_message( &mut transcript_rng0);
-//! initial_message0.update_transcript(&mut transcript).unwrap();
-//!
-//! let (prover_1, initial_message1) =
-//!     prover_1.generate_initial_message( &mut transcript_rng1);
-=======
 //!     prover_0.generate_initial_message(&mut transcript_rng0);
 //! initial_message0.update_transcript(&mut transcript).unwrap();
 //!
 //! let (prover_1, initial_message1) =
 //!     prover_1.generate_initial_message(&mut transcript_rng1);
->>>>>>> ccfc66b5
 //! initial_message1.update_transcript(&mut transcript).unwrap();
 //!
 //! // Dealer calculates the challenge from the 2 initial messages
