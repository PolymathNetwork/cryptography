//! Encryption proofs' interface definitions and
//! Non-Interactive Zero Knowledge Proof API.

use curve25519_dalek::scalar::Scalar;
use merlin::{Transcript, TranscriptRng};
use rand_core::{CryptoRng, RngCore};
use sp_std::convert::TryFrom;

use crate::{
    asset_proofs::transcript::{TranscriptProtocol, UpdateTranscript},
    errors::{Error, ErrorKind, Fallible},
};

/// The domain label for the encryption proofs.
pub const ENCRYPTION_PROOFS_LABEL: &[u8] = b"PolymathEncryptionProofs";
/// The domain label for the challenge.
pub const ENCRYPTION_PROOFS_CHALLENGE_LABEL: &[u8] = b"PolymathEncryptionProofsChallenge";

// ------------------------------------------------------------------------
// Sigma Protocol's Prover and Verifier Interfaces
// ------------------------------------------------------------------------

/// A scalar challenge.
pub struct ZKPChallenge {
    x: Scalar,
}

impl ZKPChallenge {
    pub fn x(&self) -> &Scalar {
        &self.x
    }
}

impl TryFrom<Scalar> for ZKPChallenge {
    type Error = Error;

    fn try_from(x: Scalar) -> Result<Self, Self::Error> {
        ensure!(x != Scalar::zero(), ErrorKind::VerificationError);
        Ok(ZKPChallenge { x })
    }
}

/// The interface for a 3-Sigma protocol.
/// Abstracting the prover and verifier roles.
///
/// Each proof needs to use the same `ZKInitialMessage` and `ZKFinalResponse` types
/// between the prover and the verifier.
/// Each `ZKInitialMessage` needs to implement the `UpdateTranscript` trait.
pub trait AssetProofProverAwaitingChallenge {
    type ZKInitialMessage: UpdateTranscript;
    type ZKFinalResponse;
    type ZKProver: AssetProofProver<Self::ZKFinalResponse>;

    /// Create an RNG from current transcript's state and an RNG.
    /// This new RNG will be used by the prover to generate randomness
    /// in the first round of the Sigma protocol.
    ///
    /// Note: provers must not share a single instance of a transcript RNG.
    /// Every prover must create a fresh RNG and seed it with its given secret.
    /// For more details see Merlin's documentation:
    /// <https://doc.dalek.rs/merlin/struct.TranscriptRngBuilder.html>
    ///
    /// # Inputs
    /// `rng` An external RNG.
    /// `transcript` A Merlin transcript.
    ///
    /// # Output
    /// A transcript RNG.
    fn create_transcript_rng<T: RngCore + CryptoRng>(
        &self,
        rng: &mut T,
        transcript: &Transcript,
    ) -> TranscriptRng;

    /// First round of the Sigma protocol. Prover generates an initial message.
    ///
    /// # Inputs
    /// `pc_gens` The Pedersen Generators used for the Elgamal encryption.
    /// `rng`     An RNG created by calling `create_transcript_rng()`.
    ///
    /// # Output
    /// A initial message.
    fn generate_initial_message(
        &self,
        rng: &mut TranscriptRng,
    ) -> (Self::ZKProver, Self::ZKInitialMessage);
}

pub trait AssetProofProver<ZKFinalResponse> {
    /// Third round of the Sigma protocol. Prover receives a challenge and
    /// uses it to generate the final response.
    ///
    /// # Inputs
    /// `challenge` The scalar challenge, generated by the transcript.
    ///
    /// # Output
    /// A final response.
    fn apply_challenge(&self, challenge: &ZKPChallenge) -> ZKFinalResponse;
}

pub trait AssetProofVerifier {
    type ZKInitialMessage: UpdateTranscript;
    type ZKFinalResponse;

    /// Forth round of the Sigma protocol. Verifier receives the initial message
    /// and the final response, and verifies them.
    ///
    /// # Inputs
    /// `pc_gens`         The Pedersen Generators used for the Elgamal encryption.
    /// `challenge`       The scalar challenge, generated by the transcript.
    /// `initial_message` The initial message, generated by the Prover.
    /// `final_response`  The final response, generated by the Prover.
    ///
    /// # Output
    /// Ok on success, or an error on failure.
    fn verify(
        &self,
        challenge: &ZKPChallenge,
        initial_message: &Self::ZKInitialMessage,
        final_response: &Self::ZKFinalResponse,
    ) -> Fallible<()>;
}

// ------------------------------------------------------------------------
// Non-Interactive Zero Knowledge Proofs API
// ------------------------------------------------------------------------

/// The non-interactive implementation of the protocol for a single
/// encryption proof's prover role.
///
/// # Inputs
/// `prover` Any prover that implements the `AssetProofProver` trait.
/// `rng`    An RNG.
///
/// # Outputs
/// An initial message and a final response on success, or failure on an error.
pub fn single_property_prover<
    T: RngCore + CryptoRng,
    ProverAwaitingChallenge: AssetProofProverAwaitingChallenge,
>(
    prover_ac: ProverAwaitingChallenge,
    rng: &mut T,
) -> Fallible<(
    ProverAwaitingChallenge::ZKInitialMessage,
    ProverAwaitingChallenge::ZKFinalResponse,
)> {
    let mut transcript = Transcript::new(ENCRYPTION_PROOFS_LABEL);

    let mut transcript_rng = prover_ac.create_transcript_rng(rng, &transcript);
    let (prover, initial_message) = prover_ac.generate_initial_message(&mut transcript_rng);

    // Update the transcript with Prover's initial message
    initial_message.update_transcript(&mut transcript)?;
    let challenge = transcript.scalar_challenge(ENCRYPTION_PROOFS_CHALLENGE_LABEL)?;

    let final_response = prover.apply_challenge(&challenge);

    Ok((initial_message, final_response))
}

/// The non-interactive implementation of the protocol for a single
/// encryption proof's verifier role.
///
/// # Inputs
/// `verifier` Any verifier that implements the `AssetProofVerifier` trait.
/// `initial_message` Prover's initial message.
/// `final_response` Prover's final response.
///
/// # Outputs
/// Ok on success, or failure on error.
pub fn single_property_verifier<Verifier: AssetProofVerifier>(
    verifier: &Verifier,
    initial_message: Verifier::ZKInitialMessage,
    final_response: Verifier::ZKFinalResponse,
) -> Fallible<()> {
    let mut transcript = Transcript::new(ENCRYPTION_PROOFS_LABEL);

    // Update the transcript with Prover's initial message
    initial_message.update_transcript(&mut transcript)?;
    let challenge = transcript.scalar_challenge(ENCRYPTION_PROOFS_CHALLENGE_LABEL)?;

    verifier.verify(&challenge, &initial_message, &final_response)?;

    Ok(())
}

// ------------------------------------------------------------------------
// Tests
// ------------------------------------------------------------------------

#[cfg(test)]
mod tests {
    extern crate wasm_bindgen_test;
    use super::*;
    use crate::{
        asset_proofs::{
            correctness_proof::{
                CorrectnessFinalResponse, CorrectnessInitialMessage,
                CorrectnessProverAwaitingChallenge, CorrectnessVerifier,
            },
            wellformedness_proof::{WellformednessProverAwaitingChallenge, WellformednessVerifier},
            CipherText, CommitmentWitness, ElgamalPublicKey, ElgamalSecretKey,
        },
        errors::ErrorKind,
    };
    use bulletproofs::PedersenGens;
    use rand::{rngs::StdRng, SeedableRng};
    use std::convert::TryFrom;
    use wasm_bindgen_test::*;
    use zeroize::Zeroizing;

    const SEED_1: [u8; 32] = [42u8; 32];
    const SEED_2: [u8; 32] = [7u8; 32];

    fn create_correctness_proof_objects_helper<'a>(
        witness: CommitmentWitness,
        pub_key: ElgamalPublicKey,
        cipher: CipherText,
        pc_gens: &'a PedersenGens,
    ) -> (
        CorrectnessProverAwaitingChallenge<'a>,
        CorrectnessVerifier<'a>,
    ) {
<<<<<<< HEAD
        let prover = CorrectnessProverAwaitingChallenge::new(pub_key, witness.clone(), pc_gens);
        let verifier = CorrectnessVerifier::new(witness.value(), pub_key, cipher, pc_gens);
=======
        let prover = CorrectnessProverAwaitingChallenge {
            pub_key,
            w: witness.clone(),
            pc_gens,
        };
        let verifier = CorrectnessVerifier {
            value: witness.value(),
            pub_key,
            cipher,
            pc_gens,
        };
>>>>>>> ccfc66b5

        (prover, verifier)
    }

    fn create_wellformedness_proof_objects_helper<'a>(
        witness: CommitmentWitness,
        pub_key: ElgamalPublicKey,
        cipher: CipherText,
        pc_gens: &'a PedersenGens,
    ) -> (
        WellformednessProverAwaitingChallenge,
        WellformednessVerifier,
    ) {
        let prover = WellformednessProverAwaitingChallenge {
            pub_key: pub_key,
            w: Zeroizing::new(witness),
            pc_gens: pc_gens,
        };
        let verifier = WellformednessVerifier {
            pub_key: pub_key,
            cipher: cipher,
            pc_gens: pc_gens,
        };

        (prover, verifier)
    }

    #[test]
    #[wasm_bindgen_test]
    fn nizkp_proofs() {
        let mut rng = StdRng::from_seed(SEED_1);
        let gens = PedersenGens::default();
<<<<<<< HEAD
=======

>>>>>>> ccfc66b5
        let secret_value = 42u32;
        let secret_key = ElgamalSecretKey::new(Scalar::random(&mut rng));
        let pub_key = secret_key.get_public_key();
        let (w, cipher) = pub_key.encrypt_value(secret_value.into(), &mut rng);

        let (prover0, verifier0) = create_correctness_proof_objects_helper(
            w.clone(),
            pub_key.clone(),
            cipher.clone(),
            &gens,
        );
        let (initial_message0, final_response0) =
            single_property_prover::<StdRng, CorrectnessProverAwaitingChallenge>(prover0, &mut rng)
                .unwrap();

        let (prover1, verifier1) =
            create_wellformedness_proof_objects_helper(w, pub_key, cipher, &gens);
        let (initial_message1, final_response1) = single_property_prover::<
            StdRng,
            WellformednessProverAwaitingChallenge,
        >(prover1, &mut rng)
        .unwrap();

        // Positive tests
        assert!(single_property_verifier(&verifier0, initial_message0, final_response0).is_ok());
        assert!(single_property_verifier(&verifier1, initial_message1, final_response1).is_ok());

        // Negative tests
        let bad_initial_message = CorrectnessInitialMessage::default();
        assert_err!(
            single_property_verifier(&verifier0, bad_initial_message, final_response0),
            ErrorKind::CorrectnessFinalResponseVerificationError { check: 1 }
        );

        let bad_final_response = CorrectnessFinalResponse::from(Scalar::one());
        assert_err!(
            single_property_verifier(&verifier0, initial_message0, bad_final_response),
            ErrorKind::CorrectnessFinalResponseVerificationError { check: 1 }
        );
    }

    #[test]
    #[wasm_bindgen_test]
    fn batched_proofs() {
        let gens = PedersenGens::default();
        let mut rng = StdRng::from_seed(SEED_2);
        let pub_key = ElgamalSecretKey::new(Scalar::random(&mut rng)).get_public_key();
        let (w, cipher) = pub_key.encrypt_value(6u32.into(), &mut rng);
        let mut transcript = Transcript::new(b"batch_proof_label");

        let (prover0, verifier0) = create_correctness_proof_objects_helper(
            w.clone(),
            pub_key.clone(),
            cipher.clone(),
            &gens,
        );
        let (prover1, verifier1) =
            create_wellformedness_proof_objects_helper(w, pub_key, cipher, &gens);

        let mut transcript_rng1 = prover0.create_transcript_rng(&mut rng, &transcript);
        let mut transcript_rng2 = prover1.create_transcript_rng(&mut rng, &transcript);

        // Provers generate the initial messages
        let (prover0, initial_message0) = prover0.generate_initial_message(&mut transcript_rng1);
        initial_message0.update_transcript(&mut transcript).unwrap();

        let (prover1, initial_message1) = prover1.generate_initial_message(&mut transcript_rng2);
        initial_message1.update_transcript(&mut transcript).unwrap();

        // Dealer calculates the challenge from the 2 initial messages
        let challenge = transcript
            .scalar_challenge(b"batch_proof_challenge_label")
            .unwrap();

        // Provers generate the final responses
        let final_response0 = prover0.apply_challenge(&challenge);
        let final_response1 = prover1.apply_challenge(&challenge);

        // Positive tests
        // Verifiers verify the proofs
        let result = verifier0.verify(&challenge, &initial_message0, &final_response0);
        assert!(result.is_ok());

        let result = verifier1.verify(&challenge, &initial_message1, &final_response1);
        assert!(result.is_ok());

        // Negative tests
        let bad_challenge = ZKPChallenge::try_from(Scalar::random(&mut rng)).unwrap();
        assert!(verifier0
            .verify(&bad_challenge, &initial_message0, &final_response0)
            .is_err());
        assert!(verifier1
            .verify(&bad_challenge, &initial_message1, &final_response1)
            .is_err());
    }
}<|MERGE_RESOLUTION|>--- conflicted
+++ resolved
@@ -205,7 +205,7 @@
     };
     use bulletproofs::PedersenGens;
     use rand::{rngs::StdRng, SeedableRng};
-    use std::convert::TryFrom;
+    use sp_std::convert::TryFrom;
     use wasm_bindgen_test::*;
     use zeroize::Zeroizing;
 
@@ -221,10 +221,6 @@
         CorrectnessProverAwaitingChallenge<'a>,
         CorrectnessVerifier<'a>,
     ) {
-<<<<<<< HEAD
-        let prover = CorrectnessProverAwaitingChallenge::new(pub_key, witness.clone(), pc_gens);
-        let verifier = CorrectnessVerifier::new(witness.value(), pub_key, cipher, pc_gens);
-=======
         let prover = CorrectnessProverAwaitingChallenge {
             pub_key,
             w: witness.clone(),
@@ -236,7 +232,6 @@
             cipher,
             pc_gens,
         };
->>>>>>> ccfc66b5
 
         (prover, verifier)
     }
@@ -269,10 +264,7 @@
     fn nizkp_proofs() {
         let mut rng = StdRng::from_seed(SEED_1);
         let gens = PedersenGens::default();
-<<<<<<< HEAD
-=======
-
->>>>>>> ccfc66b5
+
         let secret_value = 42u32;
         let secret_key = ElgamalSecretKey::new(Scalar::random(&mut rng));
         let pub_key = secret_key.get_public_key();
