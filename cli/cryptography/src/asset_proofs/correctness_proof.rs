--- conflicted
+++ resolved
@@ -11,7 +11,6 @@
     },
     errors::{ErrorKind, Fallible},
 };
-
 use bulletproofs::PedersenGens;
 use curve25519_dalek::{
     constants::RISTRETTO_BASEPOINT_POINT, ristretto::RistrettoPoint, scalar::Scalar,
@@ -19,8 +18,9 @@
 use merlin::{Transcript, TranscriptRng};
 use rand_core::{CryptoRng, RngCore};
 use serde::{Deserialize, Serialize};
-use std::convert::From;
 use zeroize::Zeroize;
+
+use sp_std::convert::From;
 
 /// The domain label for the correctness proof.
 pub const CORRECTNESS_PROOF_FINAL_RESPONSE_LABEL: &[u8] = b"PolymathCorrectnessFinalResponse";
@@ -70,27 +70,10 @@
     pub pub_key: ElgamalPublicKey,
 
     /// The secret commitment witness.
-<<<<<<< HEAD
-    w: CommitmentWitness,
-
-    /// Pedersen Generators
-    pc_gens: &'a PedersenGens,
-}
-
-impl<'a> CorrectnessProverAwaitingChallenge<'a> {
-    pub fn new(pub_key: ElgamalPublicKey, w: CommitmentWitness, pc_gens: &'a PedersenGens) -> Self {
-        CorrectnessProverAwaitingChallenge {
-            pub_key,
-            w,
-            pc_gens,
-        }
-    }
-=======
     pub w: CommitmentWitness,
 
     /// Pedersen Generators
     pub pc_gens: &'a PedersenGens,
->>>>>>> ccfc66b5
 }
 
 #[derive(Zeroize)]
@@ -149,33 +132,10 @@
     pub pub_key: ElgamalPublicKey,
 
     /// The encryption cipher text.
-<<<<<<< HEAD
-    cipher: CipherText,
-
-    /// The Generator Points
-    pc_gens: &'a PedersenGens,
-}
-
-impl<'a> CorrectnessVerifier<'a> {
-    pub fn new(
-        value: u32,
-        pub_key: ElgamalPublicKey,
-        cipher: CipherText,
-        pc_gens: &'a PedersenGens,
-    ) -> Self {
-        CorrectnessVerifier {
-            value,
-            pub_key,
-            cipher,
-            pc_gens,
-        }
-    }
-=======
     pub cipher: CipherText,
 
     /// The Generator Points
     pub pc_gens: &'a PedersenGens,
->>>>>>> ccfc66b5
 }
 
 impl<'a> AssetProofVerifier for CorrectnessVerifier<'a> {
@@ -187,14 +147,8 @@
         challenge: &ZKPChallenge,
         initial_message: &Self::ZKInitialMessage,
         z: &Self::ZKFinalResponse,
-<<<<<<< HEAD
-    ) -> Result<()> {
-        let generators = self.pc_gens;
-
-=======
     ) -> Fallible<()> {
         let generators = self.pc_gens;
->>>>>>> ccfc66b5
         let y_prime = self.cipher.y - (Scalar::from(self.value) * generators.B);
 
         ensure!(
@@ -202,13 +156,8 @@
             ErrorKind::CorrectnessFinalResponseVerificationError { check: 1 }
         );
         ensure!(
-<<<<<<< HEAD
-            z * generators.B_blinding == initial_message.b + challenge.x() * y_prime,
-            AssetProofError::CorrectnessFinalResponseVerificationError { check: 2 }
-=======
             z.0 * generators.B_blinding == initial_message.b + challenge.x() * y_prime,
             ErrorKind::CorrectnessFinalResponseVerificationError { check: 2 }
->>>>>>> ccfc66b5
         );
         Ok(())
     }
@@ -225,6 +174,7 @@
     use crate::asset_proofs::*;
     use bincode::{deserialize, serialize};
     use rand::{rngs::StdRng, SeedableRng};
+    use sp_std::prelude::*;
     use wasm_bindgen_test::*;
 
     const SEED_1: [u8; 32] = [17u8; 32];
@@ -238,12 +188,6 @@
 
         let elg_secret = ElgamalSecretKey::new(Scalar::random(&mut rng));
         let elg_pub = elg_secret.get_public_key();
-<<<<<<< HEAD
-        let cipher = elg_pub.encrypt(&w);
-
-        let prover = CorrectnessProverAwaitingChallenge::new(elg_pub, w, &gens);
-        let verifier = CorrectnessVerifier::new(secret_value, elg_pub, cipher, &gens);
-=======
         let (w, cipher) = elg_pub.encrypt_value(secret_value.into(), &mut rng);
 
         let prover = CorrectnessProverAwaitingChallenge {
@@ -257,7 +201,6 @@
             cipher,
             pc_gens: &gens,
         };
->>>>>>> ccfc66b5
         let mut transcript = Transcript::new(CORRECTNESS_PROOF_FINAL_RESPONSE_LABEL);
 
         // Positive tests
@@ -280,11 +223,7 @@
             ErrorKind::CorrectnessFinalResponseVerificationError { check: 1 }
         );
 
-<<<<<<< HEAD
-        let bad_final_response = Scalar::default();
-=======
         let bad_final_response = CorrectnessFinalResponse(Scalar::default());
->>>>>>> ccfc66b5
         let result = verifier.verify(&challenge, &initial_message, &bad_final_response);
         assert_err!(
             result,
