//! The MERCAT's asset issuance implementation.
//!
use crate::{
    asset_proofs::{
        correctness_proof::{CorrectnessProverAwaitingChallenge, CorrectnessVerifier},
        encrypting_same_value_proof::EncryptingSameValueProverAwaitingChallenge,
        encrypting_same_value_proof::EncryptingSameValueVerifier,
        encryption_proofs::single_property_prover,
        encryption_proofs::single_property_verifier,
        wellformedness_proof::{WellformednessProverAwaitingChallenge, WellformednessVerifier},
    },
    errors::{ErrorKind, Fallible},
    mercat::{
        AssetMemo, AssetTransactionFinalizeAndProcessVerifier, AssetTransactionInitializeVerifier,
        AssetTransactionIssuer, AssetTransactionMediator, AssetTxState,
        CipherEqualDifferentPubKeyProof, CorrectnessProof, EncryptionKeys, EncryptionPubKey,
        PubAccount, PubAssetTxData, PubAssetTxDataContent, PubJustifiedAssetTxData,
        PubJustifiedAssetTxDataContent, SecAccount, SigningKeys, SigningPubKey, TxSubstate,
        WellformednessProof,
    },
    Balance,
};

use bulletproofs::PedersenGens;
use lazy_static::lazy_static;
use rand::rngs::StdRng;
use schnorrkel::{context::SigningContext, signing_context};
use zeroize::Zeroizing;

lazy_static! {
    static ref SIG_CTXT: SigningContext = signing_context(b"mercat/assert");
}

/// Helper function to verify the proofs on an asset initialization transaction.
fn asset_issuance_init_verify(
    asset_tx: &PubAssetTxData,
    issr_pub_account: &PubAccount,
    mdtr_enc_pub_key: &EncryptionPubKey,
) -> Fallible<()> {
    let gens = PedersenGens::default();

    // Verify the signature on the transaction.
    let message = asset_tx.content.to_bytes()?;
    issr_pub_account
        .content
        .memo
        .owner_sign_pub_key
        .verify(SIG_CTXT.bytes(&message), &asset_tx.sig)?;

    // Verify the proof of encrypting the same asset type as the account type.
    single_property_verifier(
        &EncryptingSameValueVerifier {
            pub_key1: issr_pub_account.content.memo.owner_enc_pub_key.key,
            pub_key2: mdtr_enc_pub_key.key,
            cipher1: issr_pub_account.content.enc_asset_id.cipher,
            cipher2: asset_tx.content.enc_asset_id.cipher,
            pc_gens: &gens,
        },
        asset_tx.content.asset_id_equal_cipher_proof.init,
        asset_tx.content.asset_id_equal_cipher_proof.response,
    )?;

    // Verify the proof of memo's wellformedness.
    single_property_verifier(
        &WellformednessVerifier {
            pub_key: issr_pub_account.content.memo.owner_enc_pub_key.key,
            cipher: asset_tx.content.memo.cipher,
            pc_gens: &gens,
        },
        asset_tx.content.balance_wellformedness_proof.init,
        asset_tx.content.balance_wellformedness_proof.response,
    )?;

    Ok(())
}

// -------------------------------------------------------------------------------------
// -                                    Issuer                                         -
// -------------------------------------------------------------------------------------

/// The confidential transaction issuer issues an asset for an issuer account, and
/// encrypts the metadata to the mediator's public key.
pub struct CtxIssuer {}

impl AssetTransactionIssuer for CtxIssuer {
    fn initialize(
        &self,
        issr_account_id: u32,
        issr_account: &SecAccount,
        mdtr_pub_key: &EncryptionPubKey,
        amount: Balance,
        rng: &mut StdRng,
    ) -> Fallible<(PubAssetTxData, AssetTxState)> {
        let gens = PedersenGens::default();

        // Encrypt the asset_id with mediator's public key.
        let mdtr_enc_asset_id = mdtr_pub_key.key.encrypt(&issr_account.asset_id_witness);

        // Encrypt the balance issued to mediator's public key.
        let (_, mdtr_enc_amount) = mdtr_pub_key.key.encrypt_value(amount.into(), rng);

        // Encrypt the balance to issuer's public key (memo).
        let (issr_amount_witness, issr_enc_amount) = issr_account
            .enc_keys
            .pblc
            .key
            .encrypt_value(amount.into(), rng);
        let memo = AssetMemo::from(issr_enc_amount);

        // Proof of encrypting the same asset type as the account type.
        let same_asset_id_cipher_proof =
            CipherEqualDifferentPubKeyProof::from(single_property_prover(
                EncryptingSameValueProverAwaitingChallenge {
                    pub_key1: issr_account.enc_keys.pblc.key,
                    pub_key2: mdtr_pub_key.key,
                    w: Zeroizing::new(issr_account.asset_id_witness.clone()),
                    pc_gens: &gens,
                },
                rng,
            )?);

        // Proof of memo's wellformedness.
        let memo_wellformedness_proof = WellformednessProof::from(single_property_prover(
            WellformednessProverAwaitingChallenge {
                pub_key: issr_account.enc_keys.pblc.key,
                w: Zeroizing::new(issr_amount_witness.clone()),
                pc_gens: &gens,
            },
            rng,
        )?);

        // Proof of memo's correctness.
        let memo_correctness_proof = CorrectnessProof::from(single_property_prover(
            CorrectnessProverAwaitingChallenge {
                pub_key: issr_account.enc_keys.pblc.key,
                w: issr_amount_witness,
                pc_gens: &gens,
            },
            rng,
        )?);

        // Bundle the issuance data.
        let content = PubAssetTxDataContent {
            account_id: issr_account_id,
            enc_asset_id: mdtr_enc_asset_id.into(),
            enc_amount: mdtr_enc_amount.into(),
            memo: memo,
            asset_id_equal_cipher_proof: same_asset_id_cipher_proof,
            balance_wellformedness_proof: memo_wellformedness_proof,
            balance_correctness_proof: memo_correctness_proof,
        };

        // Sign the issuance content.
        let message = content.to_bytes()?;
        let sig = issr_account.sign_keys.sign(SIG_CTXT.bytes(&message));

        Ok((
            PubAssetTxData { content, sig },
            AssetTxState::Initialization(TxSubstate::Started),
        ))
    }
}

// -------------------------------------------------------------------------------------
// -                                    Validator                                      -
// -------------------------------------------------------------------------------------

pub struct AssetTxIssueValidator {}

impl AssetTransactionInitializeVerifier for AssetTxIssueValidator {
    /// Called by validators to verify the ZKP of the wellformedness of encrypted balance
    /// and to verify the signature.
    fn verify_initialization(
        &self,
        asset_tx: &PubAssetTxData,
        state: AssetTxState,
        issr_pub_account: &PubAccount,
        mdtr_enc_pub_key: &EncryptionPubKey,
    ) -> Fallible<AssetTxState> {
        // Validate the state.
        ensure!(
            state == AssetTxState::Initialization(TxSubstate::Started),
            ErrorKind::InvalidPreviousAssetTransactionState { state }
        );

        asset_issuance_init_verify(asset_tx, issr_pub_account, mdtr_enc_pub_key)?;

        Ok(AssetTxState::Initialization(TxSubstate::Validated))
    }
}

impl AssetTransactionFinalizeAndProcessVerifier for AssetTxIssueValidator {
    /// Called by validators to verify the justification and processing of the transaction.
    fn verify_justification(
        &self,
        asset_tx: &PubJustifiedAssetTxData,
        issr_account: &PubAccount,
        mdtr_sign_pub_key: &SigningPubKey,
    ) -> Fallible<AssetTxState> {
        // Validate the state.
        let state = asset_tx.content.state;
        ensure!(
            state == AssetTxState::Justification(TxSubstate::Started),
            ErrorKind::InvalidPreviousAssetTransactionState { state }
        );

        // Verify mediator's signature on the transaction.
<<<<<<< HEAD
        let message = asset_tx.content.to_bytes()?;
        let _ = mdtr_sign_pub_key.verify(SIG_CTXT.bytes(&message), &asset_tx.sig)?;

        // Verify issuer's signature on the transaction.
        // Note that this check is redundant as it was also performed by verify_initialization().
        let message = asset_tx.content.tx_content.content.to_bytes()?;
        let _ = issr_account
            .content
            .memo
            .owner_sign_pub_key
            .verify(SIG_CTXT.bytes(&message), &asset_tx.content.tx_content.sig)?;
=======
        ensure!(
            sr25519::Pair::verify(
                &asset_tx.sig,
                &asset_tx.content.to_bytes()?,
                &mdtr_sign_pub_key.key,
            ),
            ErrorKind::SignatureValidationFailure
        );

        // Verify issuer's signature on the transaction.
        // Note that this check is redundant as it was also performed by verify_initialization().
        ensure!(
            sr25519::Pair::verify(
                &asset_tx.content.tx_content.sig,
                &asset_tx.content.tx_content.content.to_bytes()?,
                &issr_account.content.memo.owner_sign_pub_key.key,
            ),
            ErrorKind::SignatureValidationFailure
        );
>>>>>>> 44d1d851

        Ok(AssetTxState::Justification(TxSubstate::Validated))
    }
}

// -------------------------------------------------------------------------------------
// -                                    Mediator                                       -
// -------------------------------------------------------------------------------------

pub struct AssetTxIssueMediator {}

impl AssetTransactionMediator for AssetTxIssueMediator {
    /// Justifies and processes a confidential asset issue transaction. This method is called
    /// by mediator. Corresponds to `JustifyAssetTx` and `ProcessCTx` of MERCAT paper.
    /// If the trasaction is justified, it will be processed immediately.
    fn justify_and_process(
        &self,
        asset_tx: PubAssetTxData,
        issr_pub_account: &PubAccount,
        state: AssetTxState,
        mdtr_enc_keys: &EncryptionKeys,
        mdtr_sign_keys: &SigningKeys,
    ) -> Fallible<(PubJustifiedAssetTxData, PubAccount)> {
        let gens = PedersenGens::default();

        // Validate the state.
        ensure!(
            state == AssetTxState::Initialization(TxSubstate::Validated),
            ErrorKind::InvalidPreviousAssetTransactionState { state }
        );

        // Mediator revalidates all proofs.
        asset_issuance_init_verify(&asset_tx, issr_pub_account, &mdtr_enc_keys.pblc)?;

        // Mediator decrypts the encrypted amount and uses it to verify the correctness proof.
        let amount = mdtr_enc_keys
            .scrt
            .key
            .decrypt(&asset_tx.content.enc_amount.cipher)?;

        single_property_verifier(
            &CorrectnessVerifier {
                value: amount.into(),
                pub_key: issr_pub_account.content.memo.owner_enc_pub_key.key,
                cipher: asset_tx.content.memo.cipher,
                pc_gens: &gens,
            },
            asset_tx.content.balance_correctness_proof.init,
            asset_tx.content.balance_correctness_proof.response,
        )?;

        // After successfully justifying the transaction, mediator deposits the amount
        // to issuer's account (aka processing phase).
        let mut updated_issr_account = issr_pub_account.clone();
        updated_issr_account.content.enc_balance.cipher += asset_tx.content.memo.cipher;

        // On successful justification, mediator transitions the state.
        let new_state = AssetTxState::Justification(TxSubstate::Started);
        let content = PubJustifiedAssetTxDataContent {
            tx_content: asset_tx,
            state: new_state,
        };
<<<<<<< HEAD
        let message = content.to_bytes()?;
        let sig = mdtr_sign_keys.sign(SIG_CTXT.bytes(&message));
=======
        let sig = mdtr_sign_keys.pair.sign(&content.to_bytes()?);
>>>>>>> 44d1d851

        Ok((
            PubJustifiedAssetTxData { content, sig },
            updated_issr_account,
        ))
    }
}

// ------------------------------------------------------------------------
// Tests
// ------------------------------------------------------------------------

#[cfg(test)]
mod tests {
    extern crate wasm_bindgen_test;
    use super::*;
    use crate::{
        asset_proofs::{CommitmentWitness, ElgamalSecretKey},
        mercat::{
            AccountMemo, CorrectnessProof, EncryptedAmount, EncryptedAssetId, EncryptionKeys,
            MembershipProof, PubAccountContent, SecAccount, Signature, SigningKeys,
        },
        AssetId,
    };
    use curve25519_dalek::scalar::Scalar;
    use rand::SeedableRng;
    use schnorrkel::{ExpansionMode, MiniSecretKey};
    use wasm_bindgen_test::*;

    #[test]
    #[wasm_bindgen_test]
    fn asset_issuance_and_validation() {
        // ----------------------- Setup
        let mut rng = StdRng::from_seed([10u8; 32]);
        let issued_amount: Balance = 20u32.into();

        // Generate keys for the issuer.
        let issuer_elg_secret_key = ElgamalSecretKey::new(Scalar::random(&mut rng));
        let issuer_enc_key = EncryptionKeys {
            pblc: issuer_elg_secret_key.get_public_key().into(),
            scrt: issuer_elg_secret_key.into(),
        };
        let sign_keys = schnorrkel::Keypair::generate_with(&mut rng);
        let asset_id = AssetId::from(1);

        let issuer_secret_account = SecAccount {
            enc_keys: issuer_enc_key.clone(),
            sign_keys: sign_keys.clone(),
            asset_id: asset_id.clone(),
            asset_id_witness: CommitmentWitness::from((asset_id.clone().into(), &mut rng)),
        };

        let pub_account_enc_asset_id = EncryptedAssetId::from(
            issuer_enc_key
                .pblc
                .key
                .encrypt(&issuer_secret_account.asset_id_witness),
        );

        // Note that we use default proof values since we don't reverify these proofs during asset issuance.
        let issuer_public_account = PubAccount {
            content: PubAccountContent {
                id: 1,
                enc_asset_id: pub_account_enc_asset_id,
                // Set the initial encrypted balance to 0.
                enc_balance: EncryptedAmount::default(),
                asset_wellformedness_proof: WellformednessProof::default(),
                asset_membership_proof: MembershipProof::default(),
                balance_correctness_proof: CorrectnessProof::default(),
                memo: AccountMemo::new(issuer_enc_key.pblc, sign_keys.public.into()),
            },
            sig: Default::default(),
        };

        // Generate keys for the mediator.
        let mediator_elg_secret_key = ElgamalSecretKey::new(Scalar::random(&mut rng));
        let mediator_enc_key = EncryptionKeys {
            pblc: mediator_elg_secret_key.get_public_key().into(),
            scrt: mediator_elg_secret_key.into(),
        };

<<<<<<< HEAD
        let seed = [12u8; 32];
        let mediator_signing_pair = MiniSecretKey::from_bytes(&seed)
            .expect("Invalid seed")
            .expand_to_keypair(ExpansionMode::Ed25519);
=======
        let mediator_signing_pair = SigningKeys {
            pair: sr25519::Pair::from_seed(&[12u8; 32]),
        };
>>>>>>> 44d1d851

        // ----------------------- Initialization
        let issuer = CtxIssuer {};
        let (asset_tx, state) = issuer
            .initialize(
                1234u32,
                &issuer_secret_account,
                &mediator_enc_key.pblc,
                issued_amount,
                &mut rng,
            )
            .unwrap();

        let validator = AssetTxIssueValidator {};
        // Positive tests.
        let state = validator
            .verify_initialization(
                &asset_tx,
                state,
                &issuer_public_account,
                &mediator_enc_key.pblc,
            )
            .unwrap();
        assert_eq!(state, AssetTxState::Initialization(TxSubstate::Validated));

        // Negative tests.
        // Invalid issuer signature.
        let mut invalid_tx = asset_tx.clone();
<<<<<<< HEAD
        invalid_tx.sig = Signature::from_bytes(&[128u8; 64]).expect("Invalid Schnorrkel signature");

=======
        invalid_tx.sig = Signature::default();
>>>>>>> 44d1d851
        let result = validator.verify_initialization(
            &invalid_tx,
            AssetTxState::Initialization(TxSubstate::Started),
            &issuer_public_account,
            &mediator_enc_key.pblc,
        );
        assert_err!(result, ErrorKind::SignatureValidationFailure);

        // ----------------------- Justification
        let mediator = AssetTxIssueMediator {};
        let (justified_tx, updated_issuer_account) = mediator
            .justify_and_process(
                asset_tx,
                &issuer_public_account,
                state,
                &mediator_enc_key,
                &mediator_signing_pair,
            )
            .unwrap();
        assert_eq!(
            justified_tx.content.state,
            AssetTxState::Justification(TxSubstate::Started)
        );

        // Positive test.
        let state = validator
            .verify_justification(
                &justified_tx,
                &updated_issuer_account,
<<<<<<< HEAD
                &mediator_signing_pair.public.into(),
=======
                &mediator_signing_pair.pair.public().into(),
>>>>>>> 44d1d851
            )
            .unwrap();
        assert_eq!(state, AssetTxState::Justification(TxSubstate::Validated));

        // Negative test.
        // Invalid mediator signature.
        let mut invalid_justified_tx = justified_tx.clone();
<<<<<<< HEAD
        invalid_justified_tx.sig =
            Signature::from_bytes(&[128u8; 64]).expect("Invalid Schnorrkel signature");

        let result = validator.verify_justification(
            &invalid_justified_tx,
            &updated_issuer_account,
            &mediator_signing_pair.public.into(),
=======
        invalid_justified_tx.sig = Signature::default();
        let result = validator.verify_justification(
            &invalid_justified_tx,
            &updated_issuer_account,
            &mediator_signing_pair.pair.public().into(),
>>>>>>> 44d1d851
        );
        assert_err!(result, ErrorKind::SignatureValidationFailure);

        // ----------------------- Processing
        // Check that the issued amount is added to the account balance.
        assert!(issuer_enc_key
            .scrt
            .key
            .verify(
                &updated_issuer_account.content.enc_balance.cipher,
                &Scalar::from(issued_amount)
            )
            .is_ok());

        // Check that the asset_id is still the same.
        assert_eq!(
            updated_issuer_account.content.enc_asset_id,
            pub_account_enc_asset_id
        );
    }
}<|MERGE_RESOLUTION|>--- conflicted
+++ resolved
@@ -205,7 +205,6 @@
         );
 
         // Verify mediator's signature on the transaction.
-<<<<<<< HEAD
         let message = asset_tx.content.to_bytes()?;
         let _ = mdtr_sign_pub_key.verify(SIG_CTXT.bytes(&message), &asset_tx.sig)?;
 
@@ -217,27 +216,6 @@
             .memo
             .owner_sign_pub_key
             .verify(SIG_CTXT.bytes(&message), &asset_tx.content.tx_content.sig)?;
-=======
-        ensure!(
-            sr25519::Pair::verify(
-                &asset_tx.sig,
-                &asset_tx.content.to_bytes()?,
-                &mdtr_sign_pub_key.key,
-            ),
-            ErrorKind::SignatureValidationFailure
-        );
-
-        // Verify issuer's signature on the transaction.
-        // Note that this check is redundant as it was also performed by verify_initialization().
-        ensure!(
-            sr25519::Pair::verify(
-                &asset_tx.content.tx_content.sig,
-                &asset_tx.content.tx_content.content.to_bytes()?,
-                &issr_account.content.memo.owner_sign_pub_key.key,
-            ),
-            ErrorKind::SignatureValidationFailure
-        );
->>>>>>> 44d1d851
 
         Ok(AssetTxState::Justification(TxSubstate::Validated))
     }
@@ -300,12 +278,8 @@
             tx_content: asset_tx,
             state: new_state,
         };
-<<<<<<< HEAD
         let message = content.to_bytes()?;
         let sig = mdtr_sign_keys.sign(SIG_CTXT.bytes(&message));
-=======
-        let sig = mdtr_sign_keys.pair.sign(&content.to_bytes()?);
->>>>>>> 44d1d851
 
         Ok((
             PubJustifiedAssetTxData { content, sig },
@@ -326,7 +300,7 @@
         asset_proofs::{CommitmentWitness, ElgamalSecretKey},
         mercat::{
             AccountMemo, CorrectnessProof, EncryptedAmount, EncryptedAssetId, EncryptionKeys,
-            MembershipProof, PubAccountContent, SecAccount, Signature, SigningKeys,
+            MembershipProof, PubAccountContent, SecAccount, Signature,
         },
         AssetId,
     };
@@ -387,16 +361,10 @@
             scrt: mediator_elg_secret_key.into(),
         };
 
-<<<<<<< HEAD
         let seed = [12u8; 32];
         let mediator_signing_pair = MiniSecretKey::from_bytes(&seed)
             .expect("Invalid seed")
             .expand_to_keypair(ExpansionMode::Ed25519);
-=======
-        let mediator_signing_pair = SigningKeys {
-            pair: sr25519::Pair::from_seed(&[12u8; 32]),
-        };
->>>>>>> 44d1d851
 
         // ----------------------- Initialization
         let issuer = CtxIssuer {};
@@ -425,12 +393,8 @@
         // Negative tests.
         // Invalid issuer signature.
         let mut invalid_tx = asset_tx.clone();
-<<<<<<< HEAD
         invalid_tx.sig = Signature::from_bytes(&[128u8; 64]).expect("Invalid Schnorrkel signature");
 
-=======
-        invalid_tx.sig = Signature::default();
->>>>>>> 44d1d851
         let result = validator.verify_initialization(
             &invalid_tx,
             AssetTxState::Initialization(TxSubstate::Started),
@@ -460,11 +424,7 @@
             .verify_justification(
                 &justified_tx,
                 &updated_issuer_account,
-<<<<<<< HEAD
                 &mediator_signing_pair.public.into(),
-=======
-                &mediator_signing_pair.pair.public().into(),
->>>>>>> 44d1d851
             )
             .unwrap();
         assert_eq!(state, AssetTxState::Justification(TxSubstate::Validated));
@@ -472,7 +432,6 @@
         // Negative test.
         // Invalid mediator signature.
         let mut invalid_justified_tx = justified_tx.clone();
-<<<<<<< HEAD
         invalid_justified_tx.sig =
             Signature::from_bytes(&[128u8; 64]).expect("Invalid Schnorrkel signature");
 
@@ -480,13 +439,6 @@
             &invalid_justified_tx,
             &updated_issuer_account,
             &mediator_signing_pair.public.into(),
-=======
-        invalid_justified_tx.sig = Signature::default();
-        let result = validator.verify_justification(
-            &invalid_justified_tx,
-            &updated_issuer_account,
-            &mediator_signing_pair.pair.public().into(),
->>>>>>> 44d1d851
         );
         assert_err!(result, ErrorKind::SignatureValidationFailure);
 
